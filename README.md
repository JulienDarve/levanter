--- conflicted
+++ resolved
@@ -25,14 +25,11 @@
 3. **Reproducible**: Levanter is bitwise deterministic, meaning that the same configuration will always produce the same results, even in the face of preemption and resumption.
 
 We built Levanter with [JAX](https:://github.com/google/jax), [Equinox](https://github.com/patrick-kidger/equinox), and [Haliax](https://github.com/stanford-crfm/haliax).
-<<<<<<< HEAD
-=======
 
 ## Documentation
 
 Levanter's documentation is available at [levanter.readthedocs.io](https://levanter.readthedocs.io/en/latest/).
 Haliax's documentation is available at [haliax.readthedocs.io](https://haliax.readthedocs.io/en/latest/).
->>>>>>> adcc4216
 
 ## Features
 
@@ -46,10 +43,6 @@
 to log inside of JAX `jit`-ted functions.
 * **Reproducibility**: On TPU, Levanter is bitwise deterministic, meaning that the same configuration will always produce the same results, even in the face of preemption and resumption.
 * **Distributed Checkpointing**: Distributed checkpointing is supported via Google's [TensorStore](https://google.github.io/tensorstore/) library. Training can even be resumed on a different number of hosts, though this breaks reproducibility for now.
-<<<<<<< HEAD
-=======
-* **Optimization**: Levanter uses [Optax](https://github.com/deepmind/optax) for optimization. Our new optimizer, [Sophia](https://arxiv.org/abs/2305.14342), is available in the [dev branch](https://github.com/stanford-crfm/levanter/tree/dev).
->>>>>>> adcc4216
 
 <!--levanter-intro-end-->
 
