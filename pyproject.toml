[build-system]
requires = ["hatchling"]
build-backend = "hatchling.build"

[project]
name = "levanter"
version = "1.1"
authors = [
  { name="David Hall", email="dlwh@cs.stanford.edu" },
  {name="Ivan Zhou", email="ivanz@stanford.edu"}
]
description = "Scalable Training for Foundation Models with Named Tensors and JAX"
readme = "README.md"
requires-python = ">=3.10"
classifiers = [
    "Programming Language :: Python :: 3",
    "License :: OSI Approved :: Apache Software License",
    "Operating System :: POSIX :: Linux",
    "Operating System :: MacOS :: MacOS X",
    "Development Status :: 4 - Beta",
    "Intended Audience :: Science/Research",
]
dependencies = [
    # we require that you install jax yourself, since the extras vary by system.
    # jax = {version = ">=0.4.10,<0.5.0"}
#    "haliax>=1.3,<2.0",
#     Haliax changes in step with levanter, so we'll just use the git version except for releases.
    "haliax @ git+https://github.com/stanford-crfm/haliax.git",
<<<<<<< HEAD
    "haliax @ git+https://github.com/stanford-crfm/haliax.git",
    "equinox>=0.10.6",
=======
    "equinox>=0.10.7",
>>>>>>> 936cf829
    "jaxtyping>=0.2.20",
    "transformers>=4.22.0",
    "optax>=0.1.9",
    "wandb",
    "draccus>=0.7.1",
    "pyarrow>=11.0.0",
    "zstandard>=0.20.0",
    "datasets==2.17.0",
    "gcsfs<2024.3.0",
    "braceexpand>=0.1.7",
    "jmp>=0.0.3",
    "fsspec<2024.3.0",
    # TODO: minimize and report an issue to tensorstore
    # causes hangs when serializing to GCS
    "tensorstore==0.1.53",
    "pytimeparse>=1.1.8",
    "humanfriendly==10.0",
    "safetensors[numpy]",
    "matplotlib>=3.7.0",
    "tblib>=1.7.0,<4.0.0",
    "dataclasses-json",
    "ray[default]",
    "pydantic<3",  # temporary pin until Ray supports pydantic 2.0
    "rich>=13",
    "filelock",
]

[tool.hatch.build]
include = ["config/*.yaml", "config/*/*.yaml", "*.py"]
dev-mode-dirs = [".", "src"]

[tool.hatch.build.sources]
"src/levanter" = "levanter"
"config" = "levanter/config"

[tool.hatch.build.targets.wheel]
packages = ["levanter"]

[tool.hatch.metadata]
allow-direct-references = true


[project.urls]
"Homepage" = "https://github.com/stanford-crfm/levanter"
"Bug Tracker" = "https://github.com/stanford-crfm/levanter/issues"


[tool.black]
line-length = 119
target-version = ["py310"]
preview = true

[tool.isort]
profile = "black"
multi_line_output = 3
lines_after_imports = 2
include_trailing_comma = true
force_grid_wrap = 0
use_parentheses = true
ensure_newline_before_comments = true
line_length = 119
src_paths = ["src", "tests"]
known_haliax = ["haliax"]
sections=["FUTURE", "STDLIB", "THIRDPARTY", "HALIAX", "FIRSTPARTY", "LOCALFOLDER"]

[tool.mypy]
python_version = "3.10"
mypy_path = ["src"]

[tool.mypy-haliax.core]
ignore_missing_imports = true

[tool.pytest.ini_options]
markers = [
    "slow: marks tests as slow (deselect with '-m \"not slow\"')",
    "entry: marks tests as entry point tests (deselect with '-m \"not entry\"')",
]<|MERGE_RESOLUTION|>--- conflicted
+++ resolved
@@ -26,12 +26,7 @@
 #    "haliax>=1.3,<2.0",
 #     Haliax changes in step with levanter, so we'll just use the git version except for releases.
     "haliax @ git+https://github.com/stanford-crfm/haliax.git",
-<<<<<<< HEAD
-    "haliax @ git+https://github.com/stanford-crfm/haliax.git",
-    "equinox>=0.10.6",
-=======
     "equinox>=0.10.7",
->>>>>>> 936cf829
     "jaxtyping>=0.2.20",
     "transformers>=4.22.0",
     "optax>=0.1.9",
