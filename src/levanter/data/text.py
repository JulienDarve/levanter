--- conflicted
+++ resolved
@@ -106,11 +106,6 @@
     def load(pos: Axis, cache_dir: str, stride: Optional[int] = None) -> "TokenSeqDataset":
         doc_cache = TokenizedDocumentCache.load(cache_dir, True)
         return TokenSeqDataset(doc_cache, pos, stride)
-
-    @staticmethod
-    def load(cache_dir: str, seq_len: int, stride: Optional[int] = None) -> "TokenSeqDataset":
-        doc_cache = TokenizedDocumentCache.load(cache_dir, True)
-        return TokenSeqDataset(doc_cache, seq_len, stride)
 
 
 def _load_old_ledger(cache_dir):
@@ -326,16 +321,7 @@
         else:
             should_append_eos = False
 
-<<<<<<< HEAD
-    if should_append_eos:
-        tokenize = lambda x: tokenizer(  # noqa: E731
-            [s + " " + tokenizer.eos_token for s in x], return_attention_mask=False
-        )
-    else:
-        tokenize = lambda x: tokenizer(x, return_attention_mask=False)  # noqa: E731
-=======
         self._need_to_add_eos = should_append_eos
->>>>>>> c907befc
 
     def __call__(self, batch: Sequence[str]) -> pa.RecordBatch:
         if self._need_to_add_eos:
