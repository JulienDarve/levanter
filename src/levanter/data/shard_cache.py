--- conflicted
+++ resolved
@@ -34,10 +34,6 @@
 
 from .. import logging
 from ..utils.ray_utils import ExceptionInfo, RefBox, current_actor_handle, ser_exc_info
-<<<<<<< HEAD
-from . import ShardableDataset
-=======
->>>>>>> 5312b87f
 from ._preprocessor import BatchProcessor, BatchResult, as_record_batch, dict_from_record_batch
 from .dataset import ShardableDataset
 from .sharded_dataset import ShardedDataset
@@ -408,11 +404,7 @@
             if self._processing_thread.is_alive():
                 self._processing_thread.join()
 
-<<<<<<< HEAD
     def _loop(self):
-=======
-    def _loop(self: "PriorityProcessorActor"):
->>>>>>> 5312b87f
         should_sleep = False
         backpressure_queue: list[ray.ObjectRef] = []
 
