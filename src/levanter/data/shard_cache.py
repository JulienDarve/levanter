# Dataset for preprocessing data, tokenizing, and caching to disk.
import asyncio
import dataclasses
import logging
import os
import sys
import threading
import time
from abc import ABC, abstractmethod
from dataclasses import dataclass
from queue import PriorityQueue
from typing import (
    IO,
    Any,
    Callable,
    Dict,
    Generic,
    Iterable,
    Iterator,
    List,
    Mapping,
    Optional,
    Protocol,
    Sequence,
    Tuple,
    TypeVar,
    Union,
)

import fsspec.core
import jax
import numpy as np
import pyarrow as pa
import pyarrow.parquet as pq
import ray
import tblib
import wandb
from dataclasses_json import dataclass_json
from fsspec import AbstractFileSystem
from ray.actor import ActorHandle
from ray.exceptions import GetTimeoutError
<<<<<<< HEAD
from ray.util.queue import Queue
=======
>>>>>>> 8f41c8f7
from rich.progress import (
    BarColumn,
    Progress,
    TaskID,
    TaskProgressColumn,
    TextColumn,
    TimeElapsedColumn,
    TimeRemainingColumn,
)

from levanter.data.shard_source import ShardedDataSource


T = TypeVar("T")
T_contra = TypeVar("T_contra", contravariant=True)
T_co = TypeVar("T_co", covariant=True)
_ExcInfo = Tuple[Optional[BaseException], tblib.Traceback]

logger = logging.getLogger(__name__)

DEFAULT_ROWS_PER_CHUNK = 1024 * 32
LEDGER_FILE_NAME = "cache_ledger.json"


class BatchProcessor(Generic[T_contra], ABC):
    """
    A BatchProcessor is the main interface for preprocessing data. It takes a batch of data and returns a batch of
    processed data. It can be used to tokenize data, convert it to a RecordBatch, or do any other kind of preprocessing.
    The number of output examples can be different from the number of input examples.
    """

    @abstractmethod
    def __call__(self, batch: Sequence[T_contra]) -> Union[pa.RecordBatch, Sequence[Mapping], Mapping[str, Sequence]]:
        """
        Process a batch of data. You should return either a RecordBatch, a sequence of dicts (one per output
        example), or a dict of sequences (one per output field).

        (We allow Mapping so that you can just return HF's BatchEncoding if you want.)
        """
        raise NotImplementedError

    @property
    def resources(self) -> Dict[str, float]:
        """Any resources that this processor needs to run. Ray uses this to schedule tasks."""
        return {}

    @property
    @abstractmethod
    def num_cpus(self) -> int:
        """The number of CPUs this processor needs to run."""
        raise NotImplementedError

    @property
    def num_gpus(self) -> int:
        return 0

    @property
    def batch_size(self) -> int:
        return 1024


def build_cache(
    cache_dir: str,
    input_shards: ShardedDataSource[T],
    processor: BatchProcessor[T],
    batch_size: int = 1,
    rows_per_chunk: int = DEFAULT_ROWS_PER_CHUNK,
    await_finished: bool = True,
    monitors: Optional[Sequence["MetricsMonitor"]] = None,
) -> "ShardCache":
    """
    Produces a sharded cache of the dataset using Ray for distributed processing. The cache can be any path
    on any file system understood by fsspec.

    This system is designed with tokenization and similar processes in mind, but it can potentially be used for any kind
    of preprocessing that converts input batches to output batches. The main design goal is to make it easy to
    parallelize preprocessing across multiple machines while maintaining reproducibility and fault tolerance.
    Usually the machines in question are the ones doing the training, but they could be separate machines as well.

    See the [Dataloader Design Doc](https://github.com/stanford-crfm/levanter/blob/main/docs/design/Data-Loader-Design.md)
    for a somewhat out of date overview of the design.

    Args:
        cache_dir: The directory to write the cache to. This can be any path understood by fsspec.
        input_shards: A ShardedDataSource that will be used to read the input data. Conceptually, it's just a mapping
                    from shard names to iterators over the data in that shard.
        processor: A BatchProcessor that will be used to process batches of data. This is the main place where
                    you can customize the preprocessing pipeline.
        batch_size: The number of input examples to process at once.
        rows_per_chunk: The number of rows to write to each chunk. May be smaller at the end of a shard.
        await_finished: If True, this function will block until the cache is finished. If False, it will return
                    immediately.
        monitors: a list of MetricsMonitors to attach to the cache. These will be called periodically with
            metrics about the cache build process. If None, will add a LoggerMetricsMonitor.

    Returns:
       (ShardCache) A ShardCache object that can be used to read the cache.

    """
    # first see if we need to do anything
    cache = ShardCache.build_or_load(cache_dir, input_shards, processor, batch_size, rows_per_chunk)

    if cache.is_finished:
        logger.info("Cache already finished. Skipping.")
        return cache

    if monitors is None:
        monitors = [LoggerMetricsMonitor()]

    for monitor in monitors:
        cache.attach_metrics_monitor(monitor)

    while await_finished:
        try:
            cache.await_finished(4.0)
            break
        except TimeoutError:
            pass

    return cache


@dataclass_json
@dataclass
class ChunkMetadata:
    name: str
    num_rows: int
    field_counts: Dict[str, int]


# this class is used as the state for _produce_chunks_for_shard
@dataclass_json
@dataclass
class ShardMetadata:
    chunks: List[ChunkMetadata] = dataclasses.field(default_factory=list)
    is_finished: bool = False


@dataclass_json
@dataclass
class CacheLedger:
    """Written at the end of the cache build process. Contains the global chunk order."""

    chunks: List[ChunkMetadata] = dataclasses.field(default_factory=list)


class _ChunkWriter:
    def __init__(self, cache_dir: str, chunk_name: str, schema: pa.Schema):
        self.cache_dir = cache_dir
        self.chunk_name = chunk_name
        self.schema = schema
        self.file: Optional[IO] = None
        self.writer: Optional[pq.ParquetWriter] = None
        self.num_rows = 0
        self.field_counts: Dict[str, int] = {}

        self.is_finished = False

    def __enter__(self):
        self.file = fsspec.open(os.path.join(self.cache_dir, f"{self.chunk_name}.parquet"), "wb").__enter__()
        self.writer = pq.ParquetWriter(self.file, self.schema, version="2.6", compression="ZSTD").__enter__()
        return self

    def __exit__(self, exc_type, exc_val, exc_tb):
        if self.writer is not None:
            self.writer.__exit__(exc_type, exc_val, exc_tb)
        if self.file is not None:
            self.file.__exit__(exc_type, exc_val, exc_tb)

        self.is_finished = True

    def write_batch(self, batch: pa.RecordBatch):
        assert not self.is_finished
        assert self.writer is not None
        self.writer.write_batch(batch)
        self.num_rows += batch.num_rows

        for i in range(batch.num_columns):
            name = batch.field(i).name
            value = batch.column(i)
            if isinstance(value, pa.ListArray):
                value = value.flatten()
                self.field_counts[name] = len(value)
            elif isinstance(value, pa.ChunkedArray):
                self.field_counts[name] = value.length()

    def get_metadata(self) -> ChunkMetadata:
        if not self.is_finished:
            raise RuntimeError("Cannot get metadata for unfinished chunk")
        return ChunkMetadata(self.chunk_name, self.num_rows, self.field_counts)


@ray.remote(num_cpus=0.0, scheduling_strategy="SPREAD")  # type: ignore
def _produce_cache_for_shard(
    sink: ActorHandle,  # _ChunkCacheBuilder
    source: ShardedDataSource[T],
    priority_fn: Callable[[int, int], float],
    shard_idx: int,
    processor: BatchProcessor,
    process_queue: ActorHandle,  # _BatchProcessorQueue
    cache_dir: str,
    rows_per_chunk: int,
):
    """Produces chunks of preprocessed data from a single shard and writes them to disk. Chunks are written to sink,
    which is an actor of ChunkCacheBuilder."""
    # TODO: thread logging level through calls
    logging.basicConfig(level=logging.INFO)
    # load or create shard metadata (for recovery)
    try:
        shard_name = source.shard_names[shard_idx]
        metadata_path = os.path.join(cache_dir, f"{shard_name}.json")
        shard_writer = _ShardWriter(metadata_path)

        # yield from existing chunks
        if len(shard_writer.chunks) > 0:
            logger.debug(f"Yielding {len(shard_writer.chunks)} already finished chunks from {shard_name}")
            sink.new_chunk.remote(shard_name, *shard_writer.chunks)

        if not shard_writer.is_finished:
            _produce_chunks_for_shard(
                sink, cache_dir, shard_writer, source, priority_fn, shard_idx, processor, process_queue, rows_per_chunk
            )
            shard_writer.finish()

        sink.shard_finished.remote(shard_name)

    except Exception as e:
        logger.exception(f"Error while processing shard {shard_name}")
        ray.get(sink.shard_failed.remote(shard_name, _exc_info()))
        raise e


class _ShardWriter:
    def __init__(self, metadata_path):
        self.metadata_path = metadata_path
        try:
            with fsspec.open(self.metadata_path, "r") as file:
                self.metadata = ShardMetadata.from_json(file.read())  # type: ignore
        except FileNotFoundError:
            self.metadata = ShardMetadata()

    @property
    def is_finished(self):
        return self.metadata.is_finished

    @property
    def chunks(self):
        return self.metadata.chunks

    @property
    def num_chunks(self):
        return len(self.metadata.chunks)

    def commit_chunk(self, chunk: ChunkMetadata):
        assert not self.metadata.is_finished
        self.metadata.chunks.append(chunk)
        self._commit()

    def finish(self):
        self.metadata.is_finished = True
        self._commit()

    def _commit(self):
        _serialize_json_and_commit(self.metadata_path, self.metadata)


def _produce_chunks_for_shard(
    sink, cache_dir, shard_writer, source, priority_fn, shard_idx, processor, process_queue, rows_per_chunk
):
    shard_name = source.shard_names[shard_idx]
    total_rows_written = sum(chunk.num_rows for chunk in shard_writer.chunks)
    if total_rows_written > 0:
        logger.info(f"Resuming shard {shard_name} at row {total_rows_written}")
    else:
        logger.info(f"Starting shard {shard_name}")
    shard_iter = source.open_shard_at_row(shard_name, total_rows_written)

    # TODO: make configurable
    preprocessed_batch_futures_queue = Queue(maxsize=20)

    def yield_chunk(chunk: ChunkMetadata):
        logger.debug(f"Yielding new chunk {chunk.name} from {shard_name} with {chunk.num_rows} rows")
        sink.new_chunk.remote(shard_name, chunk)
        shard_writer.commit_chunk(chunk)
        return chunk.num_rows

<<<<<<< HEAD
    # consumer: writes chunks and yields them to sink
    @ray.remote(num_cpus=0.0)
    def _writer_loop(queue):
        writer: Optional[_ChunkWriter] = None

        while True:
            record_batch = queue.get()

            if record_batch is None:
                break

            record_batch = ray.get(record_batch.ref)
=======
    def do_preprocess(batch):
        nonlocal writer

        # TODO: don't do a .get here, but spawn a whole bunch of tasks as soon as we can
        # the issue is we need to implement some kind of backpressure or latch-type thing so we don't starve
        # other shards since we want to stream them round-robin
        priority = priority_fn(shard_idx, shard_writer.num_chunks)
        output_batch_future = ray.get(process_queue.submit.remote(priority=priority, batch=_RefBox(batch)))
        record_batch = ray.get(output_batch_future)

        if writer is None:
            chunk_name = os.path.join(shard_name, f"chunk-{shard_writer.num_chunks}")
            writer = _ChunkWriter(cache_dir, chunk_name, record_batch.schema)
            writer.__enter__()
>>>>>>> 8f41c8f7

            if writer is None:
                chunk_name = os.path.join(shard_name, f"chunk-{shard_writer.num_chunks}")
                writer = _ChunkWriter(cache_dir, chunk_name, record_batch.schema)
                writer.__enter__()
            writer.write_batch(record_batch)
            del record_batch

            if writer.num_rows >= rows_per_chunk:
                writer.__exit__(None, None, None)
                chunk = writer.get_metadata()
                writer = None
                yield_chunk(chunk)

        if writer is not None:
            writer.__exit__(None, None, None)
            chunk = writer.get_metadata()
            yield_chunk(chunk)

    writer_loop_cert = _writer_loop.remote(preprocessed_batch_futures_queue)

    # below is producer
    def enqueue_process_batch(batch, idx):
        priority = priority_fn(shard_idx, idx)
        output_batch_future = ray.get(process_queue.submit.remote(priority=priority, batch=_RefBox(batch)))
        preprocessed_batch_futures_queue.put(_RefBox(output_batch_future))

    logger.info(f"Starting to get rows for shard {shard_name}")
    target_batch_size = min(processor.batch_size, rows_per_chunk)
    batch = []
    batch_idx = 0

    for row in shard_iter:
        batch.append(row)

        if len(batch) == target_batch_size:
<<<<<<< HEAD
            enqueue_process_batch(batch, batch_idx)
            batch_idx += 1
            batch = []

    if batch:
        enqueue_process_batch(batch, batch_idx)
        del batch

    preprocessed_batch_futures_queue.put(None)
    ray.get(writer_loop_cert)
=======
            do_preprocess(batch)
            batch = []

    if batch:
        do_preprocess(batch)
    if writer is not None:
        writer.__exit__(None, None, None)
        chunk = writer.get_metadata()
        writer = None
        yield_chunk(chunk)
>>>>>>> 8f41c8f7


def _as_record_batch(doc: Union[pa.RecordBatch, Sequence[Mapping], Mapping[str, Sequence]]) -> pa.RecordBatch:
    """Converts a document to an arrow-compatible record batch."""

    if isinstance(doc, pa.RecordBatch):
        return doc

    if isinstance(doc, Mapping):
        # structure of arrays
        def _as_array(x):
            # for dumb reasons, pa.array doesn't support ndarrays with ndim > 1
            if isinstance(x, np.ndarray) and x.ndim > 1:
                return [_as_array(y) for y in x]
            elif isinstance(x, np.ndarray):
                return list(x)
            else:
                return pa.array(x)

        names, columns = zip(*[(k, _as_array(v)) for k, v in doc.items()])

        return pa.RecordBatch.from_arrays(list(columns), names)
    elif isinstance(doc, Sequence):
        return pa.RecordBatch.from_pylist(doc)
    else:
        raise ValueError(f"Cannot convert {type(doc)} to record batch")


def _serialize_json_and_commit(path, obj):
    # just to be paranoid, we write to a temp file and then rename it
    # TODO: probably we could do better here
    with fsspec.open(f"{path}.tmp", "w") as file:
        file.write(obj.to_json())
    # now copy the old file to a backup
    fs: AbstractFileSystem = fsspec.core.url_to_fs(path)[0]
    fs.mkdirs(os.path.dirname(path), exist_ok=True)
    if fs.exists(path):
        fs.copy(path, f"{path}.bak")
    fs.rename(f"{path}.tmp", path)


def _load_cache_ledger(cache_dir) -> CacheLedger:
    try:
        ledger_path = os.path.join(cache_dir, LEDGER_FILE_NAME)
        logger.debug(f"Attempting to load cache ledger from {ledger_path}")
        with fsspec.open(ledger_path) as file:
            cache_ledger = CacheLedger.from_json(file.read())  # type: ignore
        return cache_ledger
    except FileNotFoundError:
        raise FileNotFoundError(f"Cache ledger not found at {ledger_path}")


# TODO: should we just make the ledger have all this?
@dataclass_json
@dataclass
class InProgressCacheMetrics:
    rows_finished: int = 0
    chunks_finished: int = 0
    shards_finished: int = 0
    field_counts: Dict[str, int] = dataclasses.field(default_factory=dict)
    is_finished: bool = False


class MetricsMonitor(Protocol):
    def __call__(self, metrics: InProgressCacheMetrics):
        ...


class RichMetricsMonitor(MetricsMonitor):

    progress: Optional[Progress]  # type: ignore
    task: Optional[TaskID]

    def __init__(self, num_shards, **kwargs):
        """kwargs are passed to rich.progress.Progress"""
        self.kwargs = kwargs
        self.progress: Optional[Progress] = None
        self.task = None
        self.num_shards = num_shards

    def __call__(self, metrics: InProgressCacheMetrics):
        if self.progress is None:
            self._init_progress(metrics)

        self.progress.update(self.task, completed=metrics.shards_finished, **dataclasses.asdict(metrics))  # type: ignore

        self.progress.refresh()  # type: ignore

        if metrics.is_finished:
            self.progress.stop()  # type: ignore

    def _init_progress(self, metrics):
        columns = [
            BarColumn(),
            TaskProgressColumn(),
            TextColumn("| {task.fields[chunks_finished]} chunks", justify="center"),
            TextColumn("| {task.fields[rows_finished]} docs", justify="center"),
        ]

        for field in metrics.field_counts:
            columns.append(TextColumn(f"| {{task.fields[field_counts][{field}]}} {field}", justify="center"))

        columns.append(TimeElapsedColumn())
        columns.append(TimeRemainingColumn())

        self.progress = Progress(
            *columns,
            **self.kwargs,
        )

        self.task = self.progress.add_task(
            "Shards", total=self.num_shards, completed=metrics.shards_finished, **dataclasses.asdict(metrics)
        )
        self.progress.start()


class WandbMetricsMonitor(MetricsMonitor):
    last_metrics: Optional[InProgressCacheMetrics]
    last_time: Optional[float]

    def __init__(self, prefix: str = "preproc", commit=False):
        """
        :param prefix:
        :param commit: Forwarded to wandb.log. Use False (default) if it's part of a simultaneous training run,
        and True if you're running standalone.
        """
        self.prefix = prefix
        self.commit = commit
        self.last_metrics = None
        self.last_time = None

    def __call__(self, metrics: InProgressCacheMetrics):
        to_log: Dict[str, Any] = {}

        to_log[f"{self.prefix}/shards"] = metrics.shards_finished
        to_log[f"{self.prefix}/chunks"] = metrics.chunks_finished
        to_log[f"{self.prefix}/rows"] = metrics.rows_finished

        for field, count in metrics.field_counts.items():
            to_log[f"{self.prefix}/{field}"] = count

        if metrics.is_finished:
            to_log[f"{self.prefix}/finished"] = 1

        # estimate the rate of progress
        # if self.last_metrics is not None:
        #     assert self.last_time is not None
        #     elapsed = time.time() - self.last_time
        #     to_log[f"{self.prefix}/shards_per_s"] = (metrics.shards_finished - self.last_metrics.shards_finished) / elapsed
        #     to_log[f"{self.prefix}/chunks_per_s"] = (metrics.chunks_finished - self.last_metrics.chunks_finished) / elapsed
        #     to_log[f"{self.prefix}/rows_per_s"] = (metrics.rows_finished - self.last_metrics.rows_finished) / elapsed
        #
        #     for field, count in metrics.field_counts.items():
        #         to_log[f"{self.prefix}/{field}_per_s"] = (count - self.last_metrics.field_counts[field]) / elapsed

        self.last_metrics = metrics
        self.last_time = time.time()

        wandb.log(to_log, commit=self.commit)


class LoggerMetricsMonitor(MetricsMonitor):
    # TODO: I'd like to get the trainer pbar migrated to rich and just use rich everywhere, but until then,
    # we have separate logging
    def __init__(self, logger: Optional[Union[logging.Logger, str]] = None, level=logging.INFO):
        if isinstance(logger, str):
            logger = logging.getLogger(logger)
        self.logger = logger or logging.getLogger(__name__)
        self.level = level

    def __call__(self, metrics: InProgressCacheMetrics):
        if jax.process_index() == 0:
            self.logger.log(
                self.level,
                f" done: Shards: {metrics.shards_finished} | Chunks: {metrics.chunks_finished} | Docs:"
                f" {metrics.rows_finished}",
            )

        if metrics.is_finished:
            self.logger.info("Cache creation finished")


@dataclass
class _ShardStatus:
    producer_task: Optional[ray.ObjectRef]
    num_chunks_sent: int = 0
    current_buffer: List[ChunkMetadata] = dataclasses.field(default_factory=list)

    def pop_chunk_to_send(self) -> Optional[ChunkMetadata]:
        if len(self.current_buffer) == 0:
            return None
        else:
            self.num_chunks_sent += 1
            return self.current_buffer.pop(0)

    @property
    def total_chunks_produced(self) -> int:
        return self.num_chunks_sent + len(self.current_buffer)

    @property
    def is_finished_and_buffer_empty(self):
        return not self.is_producing and len(self.current_buffer) == 0

    @property
    def is_producing(self):
        return self.producer_task is not None


def _mk_process_task(processor: BatchProcessor[T]):
    @ray.remote(num_cpus=processor.num_cpus, num_gpus=processor.num_gpus, resources=processor.resources)
    def process_task(batch: List[T]) -> pa.RecordBatch:
        logging.basicConfig(level=logging.INFO)
        return processor(batch)

    return process_task


def _mk_queue_aware_process_task(processor: BatchProcessor[T], queue: ActorHandle):
    @ray.remote(num_cpus=processor.num_cpus, num_gpus=processor.num_gpus, resources=processor.resources)
    def process_task(batch: List[T]) -> pa.RecordBatch:
        logging.basicConfig(level=logging.INFO)
        ray.get(queue.task_running.remote())
        result = processor(batch)
        del batch
        return _as_record_batch(result)

    return process_task


@dataclass(order=True, frozen=True)
class _QueueItem:
    priority: float
    batch: ray.ObjectRef = dataclasses.field(compare=False)
    task_id: int
    task_future: asyncio.Future


@dataclass
class _RefBox:
    """Ray doesn't dereference ObjectRefs if they're nested in another object. So we use this to take advantage of that.
    https://docs.ray.io/en/latest/ray-core/objects.html#passing-object-arguments"""

    ref: ray.ObjectRef


@ray.remote(num_cpus=0)
class _BatchProcessorQueue:  # (Generic[T]): ray doesn't like generics
    """
    A queue of tasks to be processed by a BatchProcessor.

    BatchProcessorQueue spins up tasks to process batches of data.
    It spins up tasks until it reaches the maximum number of tasks that can be run in parallel.
    It then waits for a task to finish before spinning up another one.
    """

    pqueue: PriorityQueue[_QueueItem]
    processor: BatchProcessor
    _next_task_id: int
    ready: bool  # whether or not we can spin up a new task

    @property
    def batch_size(self):
        return self.processor.batch_size

    def __init__(self, batch_processor: BatchProcessor[T]):
        self.pqueue = PriorityQueue()
        self.processor = batch_processor
        self._next_task_id = 0
        self.ready = True  # whether we're ready to ask ray to start a new task
        self_ref = ray.runtime_context.get_runtime_context().current_actor
        self._task_processor = _mk_queue_aware_process_task(batch_processor, self_ref)

    # we don't need/want to dereference the batch, so we wrap it in a RefBox
    # one virtue of doing things this way is that we can let Ray try to schedule the compute near the data.
    async def submit(self, priority: float, batch: _RefBox):
        """Returns a future that is set to the *ObjectRef* of the processed batch. The future is "complete" when the task
        starts, not when it finishes. You then call ray.get on the future's result to get the actual batch."""
        task_id = self._next_task_id
        self._next_task_id += 1
        f: asyncio.Future = asyncio.Future()
        self.pqueue.put(_QueueItem(priority, batch.ref, task_id, f))
        self._maybe_start_task()
        return await f

    def _maybe_start_task(self):
        if self.ready and not self.pqueue.empty():
            self.ready = False
            item = self.pqueue.get()
            batch = item.batch
            item.task_future.set_result(self._task_processor.remote(batch))

    def task_running(self):
        self.ready = True
        self._maybe_start_task()


@ray.remote(num_cpus=0)
class ChunkCacheBuilder:
    """
    Actor that manages the in-progress global ordering on chunks. ChunkCacheWriter's job is to hold the list of all
    chunks as well as chunks from each shard while caching is running.

    This is a separate actor from the ChunkCacheBroker because
    we need something that gets messages from shards in-order, and async methods make actors
    lose that property.
    """

    def __init__(
        self,
        broker_ref,
        cache_dir: str,
        source: ShardedDataSource[T],
        processor: BatchProcessor[T],
        rows_per_chunk: int,
    ):
        logging.basicConfig(level=logging.INFO)
        self.broker_ref = broker_ref
        self.shard_status: Dict[str, _ShardStatus] = dict()
        self._current_round_robin = []
        self.source = source
        self._metrics = InProgressCacheMetrics()
        self._processor_actor = _BatchProcessorQueue.remote(processor)  # type: ignore

        self_ref = ray.runtime_context.get_runtime_context().current_actor

        if len(source.shard_names) == 0:
            logger.warning("No shards to index?!?")
            self._finish()
        else:
            logger.info(f"Starting cache build for {len(source.shard_names)} shards")

            num_shards = len(source.shard_names)

            def priority_fn(shard_idx, batch_idx):
                return batch_idx * num_shards + shard_idx

            for shard_idx, shard_name in enumerate(source.shard_names):
                self._current_round_robin.append(shard_name)

                task = _produce_cache_for_shard.remote(
                    self_ref,
                    source,
                    priority_fn,
                    shard_idx,
                    processor,
                    self._processor_actor,
                    cache_dir,
                    rows_per_chunk,
                )

                self.shard_status[shard_name] = _ShardStatus(task)

    def new_chunk(self, shard_name: str, *chunks: ChunkMetadata):
        """Callback method for when a shard worker has produced a new chunk."""
        assert self.shard_status[shard_name].is_producing
        self.shard_status[shard_name].current_buffer.extend(chunks)

        # if we have buffered chunks, we need to check if we can send them to the broker
        self._attempt_to_flush_buffers()

        self._metrics.chunks_finished += len(chunks)
        # update metrics
        for chunk in chunks:
            self._metrics.rows_finished += chunk.num_rows
            for field, count in chunk.field_counts.items():
                self._metrics.field_counts[field] = self._metrics.field_counts.get(field, 0) + count

        if len(chunks) > 0:
            ray.get(self.broker_ref._new_metrics.remote(self._metrics))

    def shard_finished(self, shard_name: str):
        """Callback method for when a shard worker has finished."""
        shard_status = self.shard_status[shard_name]
        # we should only get this message if we're still producing
        assert shard_status.is_producing
        shard_status.producer_task = None

        # we might still have buffered chunks, so we need to check if we can append them
        self._attempt_to_flush_buffers()
        self._metrics.shards_finished += 1
        ray.get(self.broker_ref._new_metrics.remote(self._metrics))

        # if there are no more active shards, we're done
        if all(status.is_finished_and_buffer_empty for status in self.shard_status.values()):
            assert len(self._current_round_robin) == 0
            assert all(len(status.current_buffer) == 0 for status in self.shard_status.values())
            self._finish()

    def shard_failed(self, shard_name: str, error: _ExcInfo):
        """Callback method for when a shard worker has failed."""
        assert self.shard_status[shard_name].is_producing
        ray.get(self.broker_ref._writer_exception.remote(shard_name, error))

    def _attempt_to_flush_buffers(self):
        # this is the most complex logic in this class.
        # The global order on chunks is defined as "roundrobin" over shards, until one shard is done.
        # after that, that shard is removed from the roundrobin and the process continues.
        # roundrobin order is determined by self.source.shard_names

        # we are happy to release chunks that form a prefix of the global order so that they can be read
        # to do that, we maintain the roundrobin order in self._current_round_robin
        # and we maintain the current buffer for each shard in self.shard_status
        # when we get a new chunk, we append it to the buffer for that shard
        # when we get a finished message, we mark that shard as finished
        # in either case, we check if we can send any chunks from the front of the roundrobin
        # if we can, we send them to the broker

        # here "finished" means that the shard has sent all of its chunks and has told us that it's done.

        chunks_to_send = []

        while len(self._current_round_robin) > 0:
            name = self._current_round_robin[0]
            status = self.shard_status[name]
            if status.is_finished_and_buffer_empty:
                # we're done with this shard, so we can remove it from the roundrobin
                self._current_round_robin.pop(0)
                logger.debug(f"Shard {name} is finished, removing from round robin")
                continue

            # now let's see if we can send a chunk from this shard
            next_chunk = status.pop_chunk_to_send()
            if next_chunk is not None:
                # we can send a chunk from this shard
                logger.debug(f"Sending chunk from {name}")
                self._current_round_robin.pop(0)
                self._current_round_robin.append(name)
                chunks_to_send.append(next_chunk)
                continue
            else:
                logger.debug(f"Shard {name} has no chunks to send and is not known to be finished")
                # we can't send a chunk from this shard, so we can't send any additional chunks
                break

        if len(chunks_to_send) > 0:
            logger.debug(f"Sending {len(chunks_to_send)} chunks to broker")
            # send the chunk to the broker
            ray.get(self.broker_ref._append_chunks.remote(*chunks_to_send))

    def _finish(self):
        self._metrics.is_finished = True
        ray.get(self.broker_ref._new_metrics.remote(self._metrics))
        ray.get(self.broker_ref._finalize.remote())


@ray.remote(num_cpus=0)
class ChunkCacheBroker:
    """Actor that manages the global order on chunks and vends chunk metadata to readers."""

    chunks: List[ChunkMetadata]
    _reader_promises: Dict[int, asyncio.Future[ChunkMetadata]]
    _finished_promise: asyncio.Future[None]

    def __init__(
        self, cache_dir: str, source: ShardedDataSource[T], processor: BatchProcessor[T], rows_per_chunk: int
    ):
        logging.basicConfig(level=logging.INFO)
        self.chunks = []
        self._reader_promises = {}
        self._is_finished = False
        self._source = source
        self._processor = processor
        self._cache_dir = cache_dir
        self._rows_per_chunk = rows_per_chunk
        self._finished_promise = asyncio.Future()
        # used to subscribe to metrics updates
        self._latest_metrics = InProgressCacheMetrics()
        self._metrics_condition = asyncio.Condition()

        # initialize writer task
        # first see if we need to do anything: check the ledger for is_finished
        try:
            cache_ledger = _load_cache_ledger(self._cache_dir)
            self._append_chunks(*cache_ledger.chunks)
            self._is_finished = True
            self._finished_promise.set_result(None)
        except FileNotFoundError:
            self_ref = ray.runtime_context.get_runtime_context().current_actor
            self._builder_actor = ChunkCacheBuilder.remote(self_ref, self._cache_dir, self._source, self._processor, self._rows_per_chunk)  # type: ignore

    def is_finished(self):
        return self._is_finished

    async def finished_sentinel(self):
        await self._finished_promise

    async def updated_metrics(self) -> InProgressCacheMetrics:
        if self._finished_promise.done():
            if self._finished_promise.exception() is not None:
                raise self._finished_promise.exception()  # type: ignore
            else:
                return self._latest_metrics

        async with self._metrics_condition:
            await self._metrics_condition.wait()
            return self._latest_metrics

    async def get_chunk(self, chunk_idx: int) -> Optional[ChunkMetadata]:
        if chunk_idx < len(self.chunks):
            return self.chunks[chunk_idx]
        elif self._is_finished:
            return None
        else:
            # we don't have this chunk yet, so we need to wait
            if chunk_idx not in self._reader_promises:
                self._reader_promises[chunk_idx] = asyncio.Future()
            return await self._reader_promises[chunk_idx]

    async def final_chunk_count(self) -> Optional[int]:
        if self._is_finished:
            return len(self.chunks)
        else:
            return None

    def _append_chunks(self, *chunks: ChunkMetadata):
        for chunk in chunks:
            self.chunks.append(chunk)
            chunk_idx = len(self.chunks) - 1
            if chunk_idx in self._reader_promises:
                self._reader_promises[chunk_idx].set_result(chunk)
                del self._reader_promises[chunk_idx]

    def _new_metrics(self, metrics):
        self._latest_metrics = metrics
        self._do_notify()

    def _do_notify(self):
        async def _do_notify_async():
            async with self._metrics_condition:
                self._metrics_condition.notify_all()

        asyncio.create_task(_do_notify_async())

    def _writer_exception(self, shard_name, exc_info: _ExcInfo):
        info = _restore_exc_info(exc_info)

        logger.exception(f"Writer task {shard_name} failed with exception", exc_info=info)
        for future in self._reader_promises.values():
            future.set_exception(info[1])

        self._reader_promises = {}

        self._finished_promise.set_exception(info[1])
        self._do_notify()

    def _finalize(self):
        logger.info(f"Finalizing cache {self._cache_dir}...")
        self._is_finished = True
        for future in self._reader_promises.values():
            future.set_result(None)

        # write ledger
        _serialize_json_and_commit(os.path.join(self._cache_dir, LEDGER_FILE_NAME), CacheLedger(self.chunks))

        self._reader_promises = {}
        self._builder_actor = None
        self._finished_promise.set_result(None)

        # notify metrics subscribers
        self._do_notify()


def _get_broker_actor(cache_dir, input_shards, processor, rows_per_chunk=DEFAULT_ROWS_PER_CHUNK):
    return ChunkCacheBroker.options(name="lev_cache_manager::" + cache_dir, get_if_exists=True).remote(
        # type: ignore
        cache_dir,
        input_shards,
        processor,
        rows_per_chunk,
    )


class ShardCache(Iterable[pa.RecordBatch]):
    """A cache which is backed by a collection of chunks of preprocessed documents. These chunks
    are produced by tokenizing/preprocessing a ShardedDataSource.

        This is the main interface for building and reading from a shard cache.

        ShardCache has the following objectives:

        1) Deterministic ordering over the data
        2) Sharded reading
        3) Sharded writing
        4) Simultaneous reading and writing of shards
        5) Fast resumption of writing
        6) Fast resumption of reading

        ShardCache achieves (1), (2), and (3) maintaining a reproducible global ordering over "chunks" created from shards.
        The global ordering is defined by taking chunks round-robin from each shard. This allows us to read shards
        in parallel and deterministically.

        ShardCache achieves (4) also via the chunking mechanism. As soon as all shards have written a chunk, the next
        chunk can be read. This allows us to read and write in parallel.

        ShardCache achieves (5) by writing chunks to disk as soon as they are completed and serializing a state
        of the chunks that have been written for each shard. This allows us to resume from the last chunk that was written.

        # TODO (6) isn't implemented just yet

        ShardCache achieves (6) by storing metadata about the chunks that have been written in a state. In addition
        to the global ordering, the state also stores the number of documents in each chunk as well as the number
        of tokens.
    """

    _ledger: Optional[CacheLedger]
    _broker: Optional[ActorHandle]
    # We use a thread here instead of an actor because we want to ensure it's on the same process as the ShardCache
    # object.
    _monitor_thread: Optional[threading.Thread]
    _metrics_monitors: List[MetricsMonitor]

    def __init__(
        self,
        cache_dir: str,
        batch_size: int,
        _ledger: Optional[CacheLedger],
        _broker: Optional[ActorHandle],
        reader_offset: int = 0,
        num_readers: int = 1,
    ):
        self.cache_dir = cache_dir
        self._ledger = _ledger
        self._broker = _broker
        self._batch_size = batch_size

        self._metrics_monitors = []
        self._monitor_thread = None

        self._num_readers = num_readers
        self._reader_offset = reader_offset

    @staticmethod
    def load(cache_dir: str, batch_size: int) -> "ShardCache":
        """Loads a cache from disk. Raises FileNotFoundError if the cache doesn't exist"""
        logger.info(f"Loading cache from {cache_dir}")
        ledger = _load_cache_ledger(cache_dir)
        return ShardCache(cache_dir, batch_size, ledger, None)

    @staticmethod
    def build_or_load(
        cache_dir: str,
        shard_source: ShardedDataSource[T],
        processor: BatchProcessor[T],
        batch_size: int,
        rows_per_chunk: int,
    ):
        try:
            return ShardCache.load(cache_dir, batch_size)
        except FileNotFoundError:
            broker = _get_broker_actor(cache_dir, shard_source, processor, rows_per_chunk)
            return ShardCache(cache_dir, batch_size, None, broker)

    def finished_sentinel(self):
        """Returns a Ray-awaitable object that will be set when the cache is finished"""
        if self._broker is None:
            return ray.remote(lambda: None).remote()
        else:
            return self._broker.finished_sentinel.remote()

    @property
    def is_finished(self):
        """Returns whether the cache is finished"""
        if self._broker is None:
            return True
        else:
            return ray.get(self._broker.is_finished.remote())

    def read_chunk(self, chunk_idx: int) -> Iterator[pa.RecordBatch]:
        """Reads a chunk from the cache"""
        chunk = self.get_chunk(chunk_idx)
        yield from self._read_chunk(chunk)

    def _map_index(self, index):
        print(
            f"{index} -> {index * self._num_readers + self._reader_offset}, {self._num_readers},"
            f" {self._reader_offset}",
            flush=True,
        )
        return index * self._num_readers + self._reader_offset

    def get_chunk(self, index: int, *, timeout: Optional[float] = None) -> ChunkMetadata:
        """Returns the metadata for a given chunk index"""
        mapped_index = self._map_index(index)
        return self._get_chunk_unmapped(mapped_index, timeout=timeout)

    def _get_chunk_unmapped(self, mapped_index: int, *, timeout: Optional[float] = None) -> ChunkMetadata:
        if self._ledger is not None:
            return self._ledger.chunks[mapped_index]
        else:
            assert self._broker is not None
            time_in = time.time()
            # we want to also log if we're waiting for a long time, so we do this in a loop
            while timeout is None or time.time() - time_in < timeout:
                current_timeout = 20.0  # be generous
                if timeout is not None:
                    current_timeout = min(current_timeout, timeout - (time.time() - time_in))
                try:
                    chunk = ray.get(self._broker.get_chunk.remote(mapped_index), timeout=current_timeout)
                except GetTimeoutError:
                    logger.warning(f"Waiting for chunk {mapped_index} after {int(time.time() - time_in)} seconds")
                    continue

                if chunk is None:
                    raise IndexError(f"Chunk index out of bounds. (Mapped index {mapped_index})")

                return chunk

            if timeout is not None:
                raise TimeoutError(f"Timeout while waiting for chunk {mapped_index}")

    async def get_chunk_async(self, index: int) -> ChunkMetadata:
        """Returns the metadata for a given chunk index"""
        mapped_index = self._map_index(index)
        if self._ledger is not None:
            return self._ledger.chunks[mapped_index]
        else:
            assert self._broker is not None
            chunk = await self._broker.get_chunk.remote(mapped_index)
            if chunk is None:
                raise IndexError(f"Chunk index {index} out of bounds. (Mapped index {mapped_index})")
            return chunk

    def final_chunk_count(self) -> Optional[int]:
        """Returns the number of chunks in the cache, if known"""
        if self._ledger is not None:
            return len(self._ledger.chunks)
        else:
            assert self._broker is not None
            return ray.get(self._broker.final_chunk_count.remote())

    def iter_batches_from_chunks(self, loop: bool = False):
        shard_offset = self._reader_offset

        if self._ledger is not None:
            num_chunks = len(self._ledger.chunks)

            if num_chunks == 0:
                return

            while True:
                i = 0
                for i in range(shard_offset, num_chunks, self._num_readers):
                    chunk = self._ledger.chunks[i]
                    yield from self._read_chunk(chunk)

                if not loop:
                    break

                shard_offset = i % len(self._ledger.chunks)
        else:
            assert self._broker is not None
            i = shard_offset
            while True:
                try:
                    logger.debug(f"Reading chunk {i}")
                    chunk = self._get_chunk_unmapped(i)
                    i += self._num_readers
                    yield from self._read_chunk(chunk)
                except IndexError:
                    if loop:
                        num_chunks = ray.get(self._broker.final_chunk_count.remote())
                        assert num_chunks is not None

                        i = i % num_chunks
                    else:
                        break
                except Exception as e:
                    logger.exception("Error while reading from shard cache.")
                    raise e

    def __iter__(self):
        return self.iter_batches_from_chunks()

    def shard(self, offset, num_readers):
        """
        Returns a shard of this shard cache. This method shards w.r.t the current shard cache, not the base shard cache.

        Args:
            offset:
            num_readers:

        Returns:
            (ShardCache): A shard of this shard cache.
        """
        if offset >= num_readers:
            raise ValueError(f"Shard index {offset} is out of range")

        if num_readers == 1:
            return self

        new_num_readers = self._num_readers * num_readers
        new_offset = self._num_readers * offset + self._reader_offset
        return ShardCache(self.cache_dir, self._batch_size, self._ledger, self._broker, new_offset, new_num_readers)

    def unshard(self):
        """
        Gets the "base" shard cache that this shard cache is a shard of.
        """
        return ShardCache(self.cache_dir, self._batch_size, self._ledger, self._broker, 0, 1)

    def _read_chunk(self, chunk):
        reader = _ChunkReader.from_metadata(self.cache_dir, chunk, self._batch_size)
        for batch in reader:
            yield batch

    def await_finished(self, timeout: Optional[float] = None):
        return ray.get(self.finished_sentinel(), timeout=timeout)

    def attach_metrics_monitor(self, monitor: MetricsMonitor):
        if self._broker is None:
            # TODO: decide what to do about attaching if the cache is already finished
            # maybe get the final metrics?
            return

        self._metrics_monitors.append(monitor)
        if self._monitor_thread is None:
            self._monitor_thread = threading.Thread(target=self._monitor_metrics)
            self._monitor_thread.start()

    def _monitor_metrics(self):
        while True:
            try:
                metrics = ray.get(self._broker.updated_metrics.remote())
                for monitor in self._metrics_monitors:
                    monitor(metrics)
                if metrics.is_finished:
                    break
            except Exception as e:
                logger.exception("Error while reading metrics from shard cache.")
                raise e


class _ChunkReader:
    """Reads batches of documents from a chunk"""

    metadata: ChunkMetadata
    file: pq.ParquetFile
    batch_size: int

    # TODO: seek by doc
    # TODO: seek by token etc

    def __init__(self, metadata: ChunkMetadata, file: pq.ParquetFile, batch_size: int):
        self.metadata = metadata
        self.file = file
        self.batch_size = batch_size

    def with_batch_size(self, batch_size):
        return _ChunkReader(self.metadata, self.file, batch_size)

    @property
    def num_docs(self):
        return self.metadata.num_rows

    def field_count(self, field, default=None):
        return self.metadata.field_counts.get(field, default)

    @property
    def __len__(self):
        return (self.num_docs + self.batch_size - 1) // self.batch_size

    def __iter__(self) -> Iterator[pa.RecordBatch]:
        for record_batch in self.file.iter_batches(batch_size=self.batch_size):
            yield record_batch

    @staticmethod
    def from_name(cache_dir, name: str, batch_size: int) -> "_ChunkReader":
        fs, path = fsspec.core.url_to_fs(cache_dir)
        with fs.open(os.path.join(path, f"{name}.json"), "r") as f:
            metadata = ChunkMetadata.from_json(f.read())  # type: ignore
        return _ChunkReader.from_metadata(cache_dir, metadata, batch_size)

    @staticmethod
    def from_metadata(cache_dir, metadata: ChunkMetadata, batch_size: int) -> "_ChunkReader":
        file = pq.ParquetFile(fsspec.open(os.path.join(cache_dir, f"{metadata.name}.parquet"), "rb").open())
        return _ChunkReader(metadata, file, batch_size)


def _exc_info() -> _ExcInfo:
    exc_type, exc_value, exc_traceback = sys.exc_info()
    tb = tblib.Traceback(exc_traceback)
    return (exc_value, tb)


def _restore_exc_info(exc_info):
    exc_value, tb = exc_info
    if exc_value is not None:
        exc_value = exc_value.with_traceback(tb.as_traceback())
        return (exc_value.__class__, exc_value, tb.as_traceback())
    else:
        return (Exception, Exception("Process failed with no exception"), tb.as_traceback())<|MERGE_RESOLUTION|>--- conflicted
+++ resolved
@@ -39,10 +39,6 @@
 from fsspec import AbstractFileSystem
 from ray.actor import ActorHandle
 from ray.exceptions import GetTimeoutError
-<<<<<<< HEAD
-from ray.util.queue import Queue
-=======
->>>>>>> 8f41c8f7
 from rich.progress import (
     BarColumn,
     Progress,
@@ -319,30 +315,18 @@
     else:
         logger.info(f"Starting shard {shard_name}")
     shard_iter = source.open_shard_at_row(shard_name, total_rows_written)
-
-    # TODO: make configurable
-    preprocessed_batch_futures_queue = Queue(maxsize=20)
+    target_batch_size = min(processor.batch_size, rows_per_chunk)
+    writer: Optional[_ChunkWriter] = None
+    batch = []
 
     def yield_chunk(chunk: ChunkMetadata):
+        nonlocal total_rows_written
+        total_rows_written += chunk.num_rows
         logger.debug(f"Yielding new chunk {chunk.name} from {shard_name} with {chunk.num_rows} rows")
         sink.new_chunk.remote(shard_name, chunk)
         shard_writer.commit_chunk(chunk)
         return chunk.num_rows
 
-<<<<<<< HEAD
-    # consumer: writes chunks and yields them to sink
-    @ray.remote(num_cpus=0.0)
-    def _writer_loop(queue):
-        writer: Optional[_ChunkWriter] = None
-
-        while True:
-            record_batch = queue.get()
-
-            if record_batch is None:
-                break
-
-            record_batch = ray.get(record_batch.ref)
-=======
     def do_preprocess(batch):
         nonlocal writer
 
@@ -357,55 +341,20 @@
             chunk_name = os.path.join(shard_name, f"chunk-{shard_writer.num_chunks}")
             writer = _ChunkWriter(cache_dir, chunk_name, record_batch.schema)
             writer.__enter__()
->>>>>>> 8f41c8f7
-
-            if writer is None:
-                chunk_name = os.path.join(shard_name, f"chunk-{shard_writer.num_chunks}")
-                writer = _ChunkWriter(cache_dir, chunk_name, record_batch.schema)
-                writer.__enter__()
-            writer.write_batch(record_batch)
-            del record_batch
-
-            if writer.num_rows >= rows_per_chunk:
-                writer.__exit__(None, None, None)
-                chunk = writer.get_metadata()
-                writer = None
-                yield_chunk(chunk)
-
-        if writer is not None:
+
+        writer.write_batch(record_batch)
+
+        if writer.num_rows >= rows_per_chunk:
             writer.__exit__(None, None, None)
             chunk = writer.get_metadata()
+            writer = None
             yield_chunk(chunk)
 
-    writer_loop_cert = _writer_loop.remote(preprocessed_batch_futures_queue)
-
-    # below is producer
-    def enqueue_process_batch(batch, idx):
-        priority = priority_fn(shard_idx, idx)
-        output_batch_future = ray.get(process_queue.submit.remote(priority=priority, batch=_RefBox(batch)))
-        preprocessed_batch_futures_queue.put(_RefBox(output_batch_future))
-
     logger.info(f"Starting to get rows for shard {shard_name}")
-    target_batch_size = min(processor.batch_size, rows_per_chunk)
-    batch = []
-    batch_idx = 0
-
     for row in shard_iter:
         batch.append(row)
 
         if len(batch) == target_batch_size:
-<<<<<<< HEAD
-            enqueue_process_batch(batch, batch_idx)
-            batch_idx += 1
-            batch = []
-
-    if batch:
-        enqueue_process_batch(batch, batch_idx)
-        del batch
-
-    preprocessed_batch_futures_queue.put(None)
-    ray.get(writer_loop_cert)
-=======
             do_preprocess(batch)
             batch = []
 
@@ -416,7 +365,6 @@
         chunk = writer.get_metadata()
         writer = None
         yield_chunk(chunk)
->>>>>>> 8f41c8f7
 
 
 def _as_record_batch(doc: Union[pa.RecordBatch, Sequence[Mapping], Mapping[str, Sequence]]) -> pa.RecordBatch:
@@ -750,8 +698,8 @@
 
             num_shards = len(source.shard_names)
 
-            def priority_fn(shard_idx, batch_idx):
-                return batch_idx * num_shards + shard_idx
+            def priority_fn(shard_idx, chunk_idx):
+                return chunk_idx * num_shards + shard_idx
 
             for shard_idx, shard_name in enumerate(source.shard_names):
                 self._current_round_robin.append(shard_name)
@@ -1090,11 +1038,6 @@
         yield from self._read_chunk(chunk)
 
     def _map_index(self, index):
-        print(
-            f"{index} -> {index * self._num_readers + self._reader_offset}, {self._num_readers},"
-            f" {self._reader_offset}",
-            flush=True,
-        )
         return index * self._num_readers + self._reader_offset
 
     def get_chunk(self, index: int, *, timeout: Optional[float] = None) -> ChunkMetadata:
@@ -1207,8 +1150,8 @@
         if num_readers == 1:
             return self
 
+        new_offset = self._reader_offset * num_readers + offset
         new_num_readers = self._num_readers * num_readers
-        new_offset = self._num_readers * offset + self._reader_offset
         return ShardCache(self.cache_dir, self._batch_size, self._ledger, self._broker, new_offset, new_num_readers)
 
     def unshard(self):
