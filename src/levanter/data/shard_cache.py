# Dataset for preprocessing data, tokenizing, and caching to disk.
import asyncio
import dataclasses
import heapq
import logging as pylogging
import os
import threading
import time
from contextlib import AbstractContextManager
from dataclasses import dataclass
from queue import PriorityQueue
from typing import IO, Any, Callable, Dict, Iterable, Iterator, List, Optional, Protocol, Sequence, TypeVar, Union

import fsspec.core
import jax
import pyarrow as pa
import pyarrow.parquet as pq
import ray
from dataclasses_json import dataclass_json
from fsspec import AbstractFileSystem
from ray.actor import ActorHandle
from ray.exceptions import GetTimeoutError
from rich.progress import (
    BarColumn,
    Progress,
    TaskID,
    TaskProgressColumn,
    TextColumn,
    TimeElapsedColumn,
    TimeRemainingColumn,
)

import levanter.tracker

from .. import logging
from ..utils.ray_utils import ExceptionInfo, RefBox, current_actor_handle, ser_exc_info
from ._preprocessor import BatchProcessor, BatchResult, as_record_batch, dict_from_record_batch
from .dataset import ShardableDataset
from .sharded_dataset import ShardedDataset


T = TypeVar("T")
T_co = TypeVar("T_co", covariant=True)


logger = pylogging.getLogger(__name__)

DEFAULT_ROWS_PER_CHUNK = 8192
DEFAULT_MAX_BYTES_PER_BATCH = 256 * 1024 * 1024  # 256 MB, this is pre-preprocessing python object size
LEDGER_FILE_NAME = "cache_ledger.json"

LOG_FORMAT = "%(asctime)s - %(name)s - %(levelname)s - %(message)s"


def build_cache(
    cache_dir: str,
    input_shards: ShardedDataset[T],
    processor: BatchProcessor[T],
    batch_size: int = 1,
    rows_per_chunk: int = DEFAULT_ROWS_PER_CHUNK,
    await_finished: bool = True,
    monitors: Optional[Sequence["MetricsMonitor"]] = None,
) -> "ShardCache":
    """
    Produces a sharded cache of the dataset using Ray for distributed processing. The cache can be any path
    on any file system understood by fsspec.

    This system is designed with tokenization and similar processes in mind, but it can potentially be used for any kind
    of preprocessing that converts input batches to output batches. The main design goal is to make it easy to
    parallelize preprocessing across multiple machines while maintaining reproducibility and fault tolerance.
    Usually the machines in question are the ones doing the training, but they could be separate machines as well.

    See the [Dataloader Design Doc](https://github.com/stanford-crfm/levanter/blob/main/docs/design/Data-Loader-Design.md)
    for a somewhat out of date overview of the design.

    Args:
        cache_dir: The directory to write the cache to. This can be any path understood by fsspec.
        input_shards: A ShardedDataset that will be used to read the input data. Conceptually, it's just a mapping
                    from shard names to iterators over the data in that shard.
        processor: A BatchProcessor that will be used to process batches of data. This is the main place where
                    you can customize the preprocessing pipeline.
        batch_size: When reading from the cache, how many examples to read at a time.
        rows_per_chunk: The number of rows to write to each chunk. May be smaller at the end of a shard.
        await_finished: If True, this function will block until the cache is finished. If False, it will return
                    immediately.
        monitors: a list of MetricsMonitors to attach to the cache. These will be called periodically with
            metrics about the cache build process. If None, will add a LoggerMetricsMonitor.

    Returns:
       (ShardCache) A ShardCache object that can be used to read the cache.

    """
    # first see if we need to do anything
    cache = ShardCache.build_or_load(cache_dir, input_shards, processor, batch_size, rows_per_chunk)

    if cache.is_finished:
        logger.info("Cache already finished. Skipping.")
        return cache

    if monitors is None:
        monitors = [LoggerMetricsMonitor()]

    for monitor in monitors:
        cache.attach_metrics_monitor(monitor)

    while await_finished:
        try:
            cache.await_finished(4.0)
            break
        except TimeoutError:
            pass

    return cache


@dataclass_json
@dataclass
class ChunkMetadata:
    name: str
    num_rows: int
    field_counts: Dict[str, int]


@dataclass_json
@dataclass
class ShardMetadata:
    chunks: List[ChunkMetadata] = dataclasses.field(default_factory=list)
    is_finished: bool = False

    @property
    def total_rows(self):
        return sum(chunk.num_rows for chunk in self.chunks)

    @property
    def total_chunks_produced(self):
        return len(self.chunks)


@dataclass_json
@dataclass
class CacheLedger:
    """Written at the end of the cache build process. Contains the global chunk order."""

    chunks: List[ChunkMetadata] = dataclasses.field(default_factory=list)


class SerialCacheWriter(AbstractContextManager):
    """
    Writes ShardCache-compatible caches to disk. This is a serial version of ShardCacheWriter that doesn't use Ray.
    Mostly for scripts and debugging.

    Examples:
        >>> with SerialCacheWriter(cache_dir, rows_per_chunk=1024) as writer:
        ...     for batch in process_batches():
        ...         writer.write_batch(batch)
    """

    def __init__(self, cache_dir: str, rows_per_chunk: int = DEFAULT_ROWS_PER_CHUNK):
        if rows_per_chunk <= 0:
            raise ValueError("rows_per_chunk must be positive")
        self.cache_dir = cache_dir
        self._rows_per_chunk = rows_per_chunk
        self._chunks: List[ChunkMetadata] = []
        self._current_chunk_writer: Optional[_ChunkWriter] = None
        self._is_closed = False

    def __enter__(self) -> "SerialCacheWriter":
        return self

    def __exit__(self, exc_type, exc_val, exc_tb):
        # if successful, write the ledger
        if self._current_chunk_writer is not None:
            self._current_chunk_writer.__exit__(exc_type, exc_val, exc_tb)
            self._chunks.append(self._current_chunk_writer.get_metadata())
            self._current_chunk_writer = None

        if exc_type is None:
            _serialize_json_and_commit(os.path.join(self.cache_dir, LEDGER_FILE_NAME), CacheLedger(self._chunks))
            logger.info(f"Cache ledger written to {self.cache_dir}")
            self._is_closed = True

    def result(self, batch_size: int = 1) -> "ShardCache":
        if not self._is_closed:
            raise RuntimeError("Cannot get result until ShardCacheWriter is closed")
        return ShardCache.load(self.cache_dir, batch_size=batch_size)

    def write_batch(self, batch: BatchResult):
        rb = as_record_batch(batch)

        while rb.num_rows > 0:
            if self._current_chunk_writer is None:
                self._current_chunk_writer = _ChunkWriter(
                    self.cache_dir, f"chunk-{len(self._chunks)}", rb.schema
                ).__enter__()

            slice = rb.slice(0, min(rb.num_rows, self._rows_per_chunk - self._current_chunk_writer.num_rows))
            self._current_chunk_writer.write_batch(slice)
            rb = rb.slice(slice.num_rows)

            if self._current_chunk_writer.num_rows >= self._rows_per_chunk:
                self._current_chunk_writer.__exit__(None, None, None)
                self._chunks.append(self._current_chunk_writer.get_metadata())
                self._current_chunk_writer = None


class _ChunkWriter:
    def __init__(self, cache_dir: str, chunk_name: str, schema: pa.Schema):
        self.cache_dir = cache_dir
        self.chunk_name = chunk_name
        self.schema = schema
        self.file: Optional[IO] = None
        self.writer: Optional[pq.ParquetWriter] = None
        self.num_rows = 0
        self.field_counts: Dict[str, int] = {}

        self.is_finished = False

    def __enter__(self):
        self.file = fsspec.open(os.path.join(self.cache_dir, f"{self.chunk_name}.parquet"), "wb").__enter__()
        self.writer = pq.ParquetWriter(self.file, self.schema, version="2.6", compression="ZSTD").__enter__()
        return self

    def __exit__(self, exc_type, exc_val, exc_tb):
        if self.writer is not None:
            self.writer.__exit__(exc_type, exc_val, exc_tb)
        if self.file is not None:
            self.file.__exit__(exc_type, exc_val, exc_tb)

        self.is_finished = True

    def write_batch(self, batch: pa.RecordBatch):
        assert not self.is_finished
        assert self.writer is not None
        self.writer.write_batch(batch)
        self.num_rows += batch.num_rows

        for i in range(batch.num_columns):
            name = batch.field(i).name
            value = batch.column(i)
            if isinstance(value, pa.ListArray):
                value = value.flatten()
                self.field_counts[name] = self.field_counts.get(name, 0) + len(value)
            elif isinstance(value, pa.ChunkedArray):
                self.field_counts[name] = self.field_counts.get(name, 0) + value.length()

    def get_metadata(self) -> ChunkMetadata:
        if not self.is_finished:
            raise RuntimeError("Cannot get metadata for unfinished chunk")
        return ChunkMetadata(self.chunk_name, self.num_rows, self.field_counts)


class _ShardMetadataWriter:
    def __init__(self, metadata_path):
        self.metadata_path = metadata_path
        try:
            with fsspec.open(self.metadata_path, "r") as file:
                self.metadata = ShardMetadata.from_json(file.read())  # type: ignore
        except FileNotFoundError:
            self.metadata = ShardMetadata()

    @property
    def is_finished(self):
        return self.metadata.is_finished

    @property
    def chunks(self):
        return self.metadata.chunks

    @property
    def num_chunks(self):
        return len(self.metadata.chunks)

    def commit_chunk(self, chunk: ChunkMetadata):
        assert not self.metadata.is_finished
        self.metadata.chunks.append(chunk)
        self._commit()

    def finish(self):
        self.metadata.is_finished = True
        self._commit()

    def _commit(self):
        _serialize_json_and_commit(self.metadata_path, self.metadata)


# thinking through the design of the cache system

# we decided to use Ray, which was maybe a mistake, but here we are.
# Ray doesn't like it when the number of actors gets too large, so we can't have one actor per shard.
# we have N nodes and K shards. We want to produce chunks of size C examples, from each shards.
# We define a global order over chunks [shard[0].chunk[0], shard[1].chunk[0], ... shard[K].chunk[0], shard[0].chunk[1], ...]
# with the obvious extension for if one shard has more chunks than another.
# We want to produce chunks in roughly this order, but we want to do it in parallel.
# We also want to be able to recover from failures, and we want to be able to resume a cache build.

# at a high level, we have 3 steps:
# 1. read batches from the source
# 2. process batches, concatenating them into chunks
# 3. write chunks to disk

# The difficulty is that we want parallelism and we want to control the order of chunks.
# reading batches requires CPU and network. This means we should limit the number to roughly the number of nodes, maybe times 2.
# We want to prioritize so that we read 1 chunks worth of batches from each shard before reading more from another shard.
# We also want to prioritize reading earlier shards before later shards (within a chunk generation round).
# Ray also seems to get upset about having too many processes, and we can't serialize the iterators over shards.


def _shard_reader_generator(shard_source: ShardedDataset[T], shard_idx: int, start_row: int, batch_size: int):
    shard_name = shard_source.shard_names[shard_idx]
    shard_iter = shard_source.open_shard_at_row(shard_name, start_row)
    batch = []
    for row in shard_iter:
        batch.append(row)

        if len(batch) == batch_size:
            yield batch
            batch = []

    if len(batch) > 0:
        yield batch


class PriorityWorkTaskGroupSpec(Protocol):
    name: str

    def build(self) -> "PriorityWorkTaskGroup":
        raise NotImplementedError()


class PriorityWorkTaskGroup(Protocol):
    name: str
    spec: PriorityWorkTaskGroupSpec

    def items(self) -> Sequence["PriorityWorkItem"]:
        raise NotImplementedError()


class PriorityWorkItem(Protocol):
    name: str
    priority: float
    spec: PriorityWorkTaskGroupSpec

    def execute(self) -> tuple[bool, Optional[ray.ObjectRef]]:
        """
        Returns true if the item is finished, false if it should be rescheduled.
        The object ref is used  (1) to block shutting down the actor too early
        and (2) for backpressure.
        """
        raise NotImplementedError()

    # needs to be sortable by priority
    def __lt__(self, other: "PriorityWorkItem"):
        if self.priority == other.priority:
            return self.name < other.name
        else:
            return self.priority < other.priority

    def __le__(self, other: "PriorityWorkItem"):
        if self.priority == other.priority:
            return self.name <= other.name
        else:
            return self.priority <= other.priority


@ray.remote(num_cpus=0.5, scheduling_strategy="SPREAD")
class PriorityProcessorActor:
    def __init__(self, max_in_flight: Optional[int] = 200):
        pylogging.basicConfig(level=pylogging.INFO, format=LOG_FORMAT)
        self._queue: list[PriorityWorkItem] = []  # heapq
        self._queue_lock = threading.Lock()
        self._shutdown_event = threading.Event()
        self._current_item: Optional[PriorityWorkItem] = None
        self._max_in_flight = max_in_flight

        self._processing_thread = threading.Thread(target=self._loop, daemon=True)
        self._processing_thread.start()

    def add_work_group(self, group: PriorityWorkTaskGroupSpec):
        items = group.build().items()
        with self._queue_lock:
            for item in items:
                heapq.heappush(self._queue, item)

    def is_group_finished(self, group: PriorityWorkTaskGroupSpec):
        with self._queue_lock:
            if any(item.spec == group for item in self._queue):
                return False

            if self._current_item is not None and self._current_item.spec == group:
                return False

            logger.debug(f"Group {group.name} is finished.")

            return True

    def cancel_work_group(self, group: PriorityWorkTaskGroupSpec):
        # kill all the items in the group
        with self._queue_lock:
            self._queue = [item for item in self._queue if item.spec != group]
            heapq.heapify(self._queue)

    def shutdown(self):
        if not self._shutdown_event.is_set():
            self._shutdown_event.set()

            if self._processing_thread.is_alive():
                self._processing_thread.join()

    def _loop(self: "PriorityProcessorActor"):
        should_sleep = False
        backpressure_queue: list[ray.ObjectRef] = []

        def drain_backpressure_to(count):
            nonlocal backpressure_queue
            while len(backpressure_queue) > count:
                finished, remaining = ray.wait(backpressure_queue, num_returns=1, fetch_local=False)
                backpressure_queue = remaining

        while not self._shutdown_event.is_set():
            if should_sleep:
                time.sleep(0.1)

            drain_backpressure_to(self._max_in_flight)

            with self._queue_lock:
                if len(self._queue) == 0:
                    should_sleep = True
                    continue
                else:
                    should_sleep = False

                item = heapq.heappop(self._queue)
                self._current_item = item

            try:
                item_is_finished, ref = item.execute()
                if ref is not None:
                    backpressure_queue.append(ref)
            except Exception:
                logger.exception(f"Error while processing {item.name}. Killing all associated work.")
                self.cancel_work_group(item.spec)
                continue

            with self._queue_lock:
                self._current_item = None
                if not item_is_finished:
                    heapq.heappush(self._queue, item)

        logger.debug("Shutting down PriorityProcessorActor. Waiting for backpressure to drain.")
        drain_backpressure_to(0)
        logger.debug("Backpressure drained. Shutting down PriorityProcessorActor.")


@dataclass
class ShardGroupToBeProcessed(PriorityWorkTaskGroupSpec):
    name: str
    builder_ref: ray.actor.ActorHandle  # _ChunkCacheBuilder
    writer: ray.actor.ActorHandle  # _GroupedShardWriter
    shard_source: ShardedDataset
    shard_names: Sequence[str]
    priority_fn: Callable[[int, int], float]
    processor_actor: ray.actor.ActorHandle  # BatchProcessorQueue
    batch_size: int
    num_rows_per_chunk: int
    group_id: int

    def build(self) -> "PriorityWorkTaskGroup":
        return ShardGroupTaskGroup(self)


class ShardGroupTaskGroup(PriorityWorkTaskGroup):
    def __init__(self, spec: ShardGroupToBeProcessed):
        self.spec = spec
        self.logger = pylogging.getLogger(f"shard_reader.{spec.group_id}.{spec.name}")

        try:
            metadata: dict[str, ShardMetadata] = _initial_shard_metadatas(
                self.spec.shard_source, self.spec.shard_names, self.spec.writer
            )
        except Exception as e:
            self.spec.builder_ref.other_failed.remote(ser_exc_info())
            raise e

        batch_size = min(self.spec.batch_size, self.spec.num_rows_per_chunk)

        self._items: list[PriorityWorkItem] = []

        for shard_name in self.spec.shard_names:
            shard_idx = self.spec.shard_source.shard_names.index(shard_name)
            try:
                shard_metadata = metadata[shard_name]
                reader = _shard_reader_generator(
                    self.spec.shard_source, shard_idx, shard_metadata.total_rows, batch_size
                )

                if shard_metadata.is_finished:
                    self.logger.info(f"Shard {shard_name} already finished. Skipping.")

                task_name = f"shard_reader.{self.spec.name}.{shard_name}"

                chunk_idx = len(shard_metadata.chunks)
                item = ShardReaderItem(self, task_name, shard_name, shard_idx, chunk_idx, reader)

                heapq.heappush(self._items, item)
            except Exception as e:
                self.logger.exception(f"Error while initializing shard {shard_name}")
                self.spec.writer[shard_name].shard_failed.remote(ser_exc_info())
                raise e

    @property
    def name(self):
        return self.spec.name

    def items(self) -> Sequence["PriorityWorkItem"]:
        return self._items


# NB This class is stateful
@dataclass
class ShardReaderItem(PriorityWorkItem):
    """
    Each time execute is called, this class reads one chunk's worth of batches from the shard
    and dispatches them to the processor.
    """

    group: ShardGroupTaskGroup
    name: str
    shard_name: str
    shard_idx: int
    chunk_idx: int
    reader: Iterator[list]

    @property
    def priority(self):
        return self.group.spec.priority_fn(self.shard_idx, self.chunk_idx)

    @property
    def spec(self):
        return self.group.spec

    def execute(self) -> tuple[bool, Optional[ray.ObjectRef]]:
        exhausted_shard = False
        writer = self.spec.writer

        chunk_batch_idx = 0  # the index of the batch within the chunk
        chunk_filled = False  # whether or not we've filled the chunk to max size
        total_chunk_rows = 0  # the total number of rows in the chunk
        batch_result_ref = None

        self.group.logger.debug(f"Reading one chunk of shard {self.shard_name}: {self.chunk_idx}")

        try:
            while not chunk_filled:
                batch = next(self.reader, None)
                if batch is None:
                    exhausted_shard = True
                    break

                exhausted_shard = len(batch) < self.spec.batch_size
                total_chunk_rows += len(batch)

                if batch:
                    priority = self.spec.priority_fn(self.shard_idx, self.chunk_idx)
                    # these times aren't exact because the times might be from different machines
                    # but they're just for logging
                    time_in = time.time()
                    batch_result_ref = ray.get(
                        self.spec.processor_actor.submit.remote(
                            priority=priority,
                            desc=f"{self.shard_name}.{self.chunk_idx}.{chunk_batch_idx}",
                            batch=RefBox(ray.put(batch)),
                        )
                    )
                    writer.chunk_batch_finished.remote(
                        self.shard_name, self.chunk_idx, chunk_batch_idx, RefBox(batch_result_ref), time_in
                    )
                    chunk_batch_idx += 1
                    del batch

                if total_chunk_rows >= self.spec.num_rows_per_chunk or exhausted_shard:
                    chunk_filled = True

            if chunk_batch_idx > 0:
                writer.chunk_finished_reading.remote(self.shard_name, self.chunk_idx, chunk_batch_idx)
                old_prio = self.priority
                self.chunk_idx += 1
                assert self.priority > old_prio

            if exhausted_shard:
                writer.shard_finished_reading.remote(self.shard_name, self.chunk_idx)

            self.group.logger.debug(
                f"Finished reading one chunk of shard {self.shard_name}: {self.chunk_idx} {exhausted_shard}"
            )

            return exhausted_shard, batch_result_ref
        except Exception as e:  # noqa
            self.group.logger.exception(f"Error while processing shard {self.shard_name}")
            # fire and forget
            writer.shard_failed.remote(self.shard_name, ser_exc_info())
            raise e


def _initial_shard_metadatas(shard_source, shard_names, shard_group_writer):
    shard_metadatas: dict[str, ShardMetadata] = {}
    _metadata_futures = [shard_group_writer.current_metadata.remote(name) for name in shard_names]
    shard_metadatas_rs = ray.get(_metadata_futures)
    for shard_name, shard_metadata in zip(shard_names, shard_metadatas_rs):
        shard_metadatas[shard_name] = shard_metadata
    return shard_metadatas


def _serialize_json_and_commit(path, obj):
    # just to be paranoid, we write to a temp file and then rename it
    # TODO: probably we could do better here
    with fsspec.open(f"{path}.tmp", "w") as file:
        file.write(obj.to_json())
    # now copy the old file to a backup
    fs: AbstractFileSystem = fsspec.core.url_to_fs(path)[0]
    fs.mkdirs(os.path.dirname(path), exist_ok=True)
    if fs.exists(path):
        fs.copy(path, f"{path}.bak")
    fs.rename(f"{path}.tmp", path)


def _load_cache_ledger(cache_dir) -> CacheLedger:
    try:
        ledger_path = os.path.join(cache_dir, LEDGER_FILE_NAME)
        logger.debug(f"Attempting to load cache ledger from {ledger_path}")
        with fsspec.open(ledger_path) as file:
            cache_ledger = CacheLedger.from_json(file.read())  # type: ignore
        return cache_ledger
    except FileNotFoundError:
        raise FileNotFoundError(f"Cache ledger not found at {ledger_path}")


# TODO: should we just make the ledger have all this?
@dataclass_json
@dataclass
class InProgressCacheMetrics:
    rows_finished: int = 0
    chunks_finished: int = 0
    shards_finished: int = 0
    field_counts: Dict[str, int] = dataclasses.field(default_factory=dict)
    is_finished: bool = False


class MetricsMonitor(Protocol):
    def __call__(self, metrics: InProgressCacheMetrics):
        ...


class RichMetricsMonitor(MetricsMonitor):
    progress: Optional[Progress]  # type: ignore
    task: Optional[TaskID]

    def __init__(self, num_shards, **kwargs):
        """kwargs are passed to rich.progress.Progress"""
        self.kwargs = kwargs
        self.progress: Optional[Progress] = None
        self.task = None
        self.num_shards = num_shards

    def __call__(self, metrics: InProgressCacheMetrics):
        if self.progress is None:
            self._init_progress(metrics)

        self.progress.update(self.task, completed=metrics.shards_finished, **dataclasses.asdict(metrics))  # type: ignore

        self.progress.refresh()  # type: ignore

        if metrics.is_finished:
            self.progress.stop()  # type: ignore

    def _init_progress(self, metrics):
        columns = [
            BarColumn(),
            TaskProgressColumn(),
            TextColumn("| {task.fields[chunks_finished]} chunks", justify="center"),
            TextColumn("| {task.fields[rows_finished]} docs", justify="center"),
        ]

        for field in metrics.field_counts:
            columns.append(TextColumn(f"| {{task.fields[field_counts][{field}]}} {field}", justify="center"))

        columns.append(TimeElapsedColumn())
        columns.append(TimeRemainingColumn())

        self.progress = Progress(
            *columns,
            **self.kwargs,
        )

        self.task = self.progress.add_task(
            "Shards", total=self.num_shards, completed=metrics.shards_finished, **dataclasses.asdict(metrics)
        )
        self.progress.start()


class LoggingMetricsMonitor(MetricsMonitor):
    last_metrics: Optional[InProgressCacheMetrics]
    last_time: Optional[float]

    def __init__(self, prefix: str = "preproc", commit=False):
        """
        :param prefix:
        :param commit: Forwarded to wandb.log. Use False (default) if it's part of a simultaneous training run,
        and True if you're running standalone.
        """
        self.prefix = prefix
        self.commit = commit
        self.last_metrics = None
        self.last_time = None

    def __call__(self, metrics: InProgressCacheMetrics):
        to_log: Dict[str, Any] = {}

        to_log[f"{self.prefix}/shards"] = metrics.shards_finished
        to_log[f"{self.prefix}/chunks"] = metrics.chunks_finished
        to_log[f"{self.prefix}/rows"] = metrics.rows_finished

        for field, count in metrics.field_counts.items():
            to_log[f"{self.prefix}/{field}"] = count

        if metrics.is_finished:
            to_log[f"{self.prefix}/finished"] = 1

        # estimate the rate of progress
        # if self.last_metrics is not None:
        #     assert self.last_time is not None
        #     elapsed = time.time() - self.last_time
        #     to_log[f"{self.prefix}/shards_per_s"] = (metrics.shards_finished - self.last_metrics.shards_finished) / elapsed
        #     to_log[f"{self.prefix}/chunks_per_s"] = (metrics.chunks_finished - self.last_metrics.chunks_finished) / elapsed
        #     to_log[f"{self.prefix}/rows_per_s"] = (metrics.rows_finished - self.last_metrics.rows_finished) / elapsed
        #
        #     for field, count in metrics.field_counts.items():
        #         to_log[f"{self.prefix}/{field}_per_s"] = (count - self.last_metrics.field_counts[field]) / elapsed

        self.last_metrics = metrics
        self.last_time = time.time()

        levanter.tracker.log_metrics(to_log, step=None, commit=self.commit)


class LoggerMetricsMonitor(MetricsMonitor):
    # TODO: I'd like to get the trainer pbar migrated to rich and just use rich everywhere, but until then,
    # we have separate logging
    def __init__(self, logger: Optional[Union[pylogging.Logger, str]] = None, level=pylogging.INFO):
        if isinstance(logger, str):
            logger = pylogging.getLogger(logger)
        self.logger = logger or pylogging.getLogger(__name__)
        self.level = level

    def __call__(self, metrics: InProgressCacheMetrics):
        if jax.process_index() == 0:
            self.logger.log(
                self.level,
                f" done: Shards: {metrics.shards_finished} | Chunks: {metrics.chunks_finished} | Docs:"
                f" {metrics.rows_finished}",
            )

        if metrics.is_finished:
            self.logger.info("Cache creation finished")


@dataclass
class _ShardStatus:
    num_chunks_sent: int = 0
    current_buffer: list[ChunkMetadata] = dataclasses.field(default_factory=list)
    expected_num_chunks: Optional[int] = None

    def pop_chunk_to_send(self) -> Optional[ChunkMetadata]:
        if len(self.current_buffer) == 0:
            return None
        else:
            self.num_chunks_sent += 1
            return self.current_buffer.pop(0)

    @property
    def is_finished_and_buffer_empty(self):
        return self.expected_num_chunks is not None and self.num_chunks_sent >= self.expected_num_chunks


class WaitTimeReportingThread(threading.Thread):
    def __init__(self, report, interval=60):
        super().__init__()
        self.report = report
        self.interval = interval
        self.shutdown_event = threading.Event()

    def run(self):
        total_waited = 0
        while True:
            if self.shutdown_event.wait(self.interval):
                break
            if total_waited > 0:
                self.report(total_waited)
            total_waited += self.interval

    def shutdown(self):
        self.shutdown_event.set()


def _mk_queue_aware_process_task(processor: BatchProcessor[T], queue: ActorHandle):
    @ray.remote(num_cpus=processor.num_cpus, num_gpus=processor.num_gpus, resources=processor.resources)
    def process_task(desc, batch: List[T]) -> pa.RecordBatch:
        pylogging.basicConfig(level=pylogging.INFO, format=LOG_FORMAT)
        logger.debug(f"Processing batch {desc}")
        queue.task_running.remote()
        # timer_thread = WaitTimeReportingThread(
        #     lambda t: logger.info(f"Waiting for {desc} to be processed for {t} seconds"), interval=30
        # )
        # timer_thread.start()
        try:
            result = processor(batch)
            del batch
            result = as_record_batch(result)
            logger.debug(f"Finished processing batch {desc}")
            return result
        except Exception as e:
            logger.exception(f"Error while processing batch {desc}")
            raise e
        finally:
            # timer_thread.shutdown()
            # timer_thread.join()
            pass

    return process_task


@dataclass(order=True, frozen=True)
class _QueueItem:
    priority: float
    desc: str
    batch: ray.ObjectRef = dataclasses.field(compare=False)
    task_id: int
    task_future: asyncio.Future = dataclasses.field(compare=False)


@ray.remote(num_cpus=0)
class _BatchProcessorQueue:  # (Generic[T]): ray doesn't like generics
    """
    A queue of tasks to be processed by a BatchProcessor.

    BatchProcessorQueue spins up tasks to process batches of data.
    It spins up tasks until it reaches the maximum number of tasks that can be run in parallel.
    It then waits for a task to finish before spinning up another one.
    """

    pqueue: PriorityQueue[_QueueItem]
    processor: BatchProcessor
    _next_task_id: int
    ready: bool  # whether or not we can spin up a new task

    @property
    def batch_size(self):
        return self.processor.batch_size

    def __init__(self, batch_processor: BatchProcessor[T]):
        self.pqueue = PriorityQueue()
        self.processor = batch_processor
        self._next_task_id = 0
        self.ready = True  # whether we're ready to ask ray to start a new task
        self_ref = ray.runtime_context.get_runtime_context().current_actor
        self._task_processor = _mk_queue_aware_process_task(batch_processor, self_ref)

    # we don't need/want to dereference the batch, so we wrap it in a RefBox
    # one virtue of doing things this way is that we can let Ray try to schedule the compute near the data.
    async def submit(self, priority: float, desc: str, batch: RefBox):
        """Returns a future that is set to the *ObjectRef* of the processed batch. The future is "complete" when the task
        starts, not when it finishes. You then call ray.get on the future's result to get the actual batch."""
        task_id = self._next_task_id
        self._next_task_id += 1
        f: asyncio.Future = asyncio.Future()
        self.pqueue.put(_QueueItem(priority, desc, batch.ref, task_id, f))
        self._maybe_start_task()
        return await f

    def _maybe_start_task(self):
        if self.ready and not self.pqueue.empty():
            self.ready = False
            item = self.pqueue.get()
            batch = item.batch
            item.task_future.set_result(self._task_processor.remote(item.desc, batch))

    def task_running(self):
        self.ready = True
        self._maybe_start_task()


# Ray does poorly with large numbers of actors (grumble grumble), so we can't have one actor per shard.
# This class wraps a map of shard names to _ShardWriterWorkers, and manages the lifecycle of the workers.
@ray.remote(num_cpus=0.0, scheduling_strategy="SPREAD")  # type: ignore
class _GroupShardWriterWorker:
    def __init__(self, parent_ref, cache_dir: str, shard_names: Sequence[str]):
        pylogging.basicConfig(level=pylogging.INFO, format=LOG_FORMAT)
        self.cache_dir = cache_dir
        self.shard_names = shard_names
        self.shard_writers: dict[str, _ShardWriterWorker] = {
            shard_name: _ShardWriterWorker(parent_ref, cache_dir, shard_name) for shard_name in shard_names
        }

    def current_metadata(self, shard_name: str):
        return self.shard_writers[shard_name].current_metadata()

    async def chunk_batch_finished(self, shard_name: str, chunk_id: int, batch_idx: int, batch: RefBox, time_in):
        # batch is a pa.RecordBatch ref box
        try:
            time_mid = time.time()
            logger.debug(
                f"Received in progress batch {batch_idx} of chunk {chunk_id} of shard {shard_name} in"
                f" {time_mid - time_in}"
            )
            # do a backoff loop until the batch is actually processed. log if it's been a while
            timeout_interval = 20
            total_time_waited = 0

            while True:
                try:
                    # batch = await asyncio.wait_for(asyncio.shield(batch.ref), timeout_interval)
                    batch = await batch.ref
                    break
                except asyncio.TimeoutError:
                    # to keep to round numbers, we log how much we asked for rather than how much we got
                    total_time_waited += timeout_interval
                    timeout_interval = min(2 * timeout_interval, 100)
                    logger.info(
                        f"Waiting for {shard_name}.{chunk_id}.{batch_idx} to be processed. "
                        f"Waited {total_time_waited} seconds."
                    )

            if logger.isEnabledFor(pylogging.DEBUG):
                logger.debug(
                    f"Received finished {shard_name}.{chunk_id}.{batch_idx} in {(time.time() - time_in):.2f} seconds."
                )
            elif total_time_waited > 40:
                logger.info(
                    f"Waited {total_time_waited} seconds for {shard_name}.{chunk_id}.{batch_idx} to be processed."
                )
            return self.shard_writers[shard_name].chunk_batch_finished(chunk_id, batch_idx, batch)
        except Exception as e:
            print(f"Error while processing batch {batch_idx} of chunk {chunk_id} of shard {shard_name}", flush=True)
            self.shard_writers[shard_name].chunk_failed(chunk_id, ser_exc_info())
            raise e

    def chunk_finished_reading(self, shard_name: str, chunk_id: int, expected_num_batches: int):
        return self.shard_writers[shard_name].chunk_finished_reading(chunk_id, expected_num_batches)

    def chunk_failed(self, shard_name: str, chunk_id: int, error: ExceptionInfo):
        return self.shard_writers[shard_name].chunk_failed(chunk_id, error)

    def shard_finished_reading(self, shard_name: str, expected_num_chunks: int):
        return self.shard_writers[shard_name].shard_finished_reading(expected_num_chunks)

    def shard_failed(self, shard_name: str, error: ExceptionInfo):
        return self.shard_writers[shard_name].shard_failed(error)


class _ShardWriterWorker:  # type: ignore
    """
    Actor that writes chunks to disk and updates the ShardMetadata. It reports to the ChunkCacheBroker
    """

    def __init__(
        self,
        parent_ref: ActorHandle,  # ChunkCacheBuilder
        cache_dir: str,
        shard_name: str,
    ):
        pylogging.basicConfig(level=pylogging.INFO, format=LOG_FORMAT)
        self.parent_ref = parent_ref
        self.cache_dir = cache_dir
        self.shard_name = shard_name
        self.uncommited_chunks: list[tuple[int, ChunkMetadata]] = []  # heapq of (chunk index, chunk)

        self.metadata_writer = _ShardMetadataWriter(os.path.join(cache_dir, f"{shard_name}.json"))
        self._expected_num_chunks: Optional[int] = None

        if self.metadata_writer.num_chunks > 0:
            self.parent_ref.new_chunk.remote(shard_name, *self.metadata_writer.chunks)

        if self.metadata_writer.is_finished:
            self._expected_num_chunks = self.metadata_writer.num_chunks
            self.parent_ref.shard_finished.remote(self.shard_name, self._expected_num_chunks)
            self.finished = True
        else:
            self.finished = False

        self.collator = _ChunkCollator(cache_dir, shard_name)

    def current_metadata(self):
        return self.metadata_writer.metadata

    # forward some methods to the collator, handle any metadata that comes back
    def chunk_batch_finished(self, chunk_id: int, batch_idx: int, batch: pa.RecordBatch):
        metadata = self.collator.new_batch(chunk_id, batch_idx, batch)
        if metadata is not None:
            self._finished_chunk(chunk_id, metadata)

        return metadata

    def chunk_finished_reading(self, chunk_id: int, expected_num_batches: int):
        metadata = self.collator.chunk_finished_reading(chunk_id, expected_num_batches)
        if metadata is not None:
            self._finished_chunk(chunk_id, metadata)

        return metadata

    def chunk_failed(self, chunk_id: int, error: ExceptionInfo):
        self.collator.chunk_failed(chunk_id, error)
        print(f"Error while processing chunk {chunk_id} of shard {self.shard_name}", flush=True)
        self.parent_ref.shard_failed.remote(self.shard_name, error)

    def _finished_chunk(self, idx: int, chunk: ChunkMetadata):
        if (idx < self.metadata_writer.num_chunks) or (
            self._expected_num_chunks is not None and idx >= self._expected_num_chunks
        ):
            logger.error(f"Received chunk {idx} for {self.shard_name} but it's already finished")
            error = RuntimeError(f"Received chunk {idx} for {self.shard_name} but it's already finished")
            self.parent_ref.shard_failed.remote(self.shard_name, ser_exc_info(error))
            raise error

        heapq.heappush(self.uncommited_chunks, (idx, chunk))
        self._attempt_to_commit_chunks()

    def shard_finished_reading(self, expected_num_chunks: int):
        # TODO: add metadata that we're done reading to metrics
        self._expected_num_chunks = expected_num_chunks
        self._attempt_to_commit_chunks()

    def shard_failed(self, error: ExceptionInfo):
        self.parent_ref.shard_failed.remote(self.shard_name, error)

    def _attempt_to_commit_chunks(self):
        chunks_committed = []
        while len(self.uncommited_chunks) > 0 and self.uncommited_chunks[0][0] == self.metadata_writer.num_chunks:
            _, chunk = heapq.heappop(self.uncommited_chunks)
            chunk_number = self.metadata_writer.num_chunks
            logger.debug(f"Committing chunk {chunk.name} of shard {self.shard_name}. It is chunk {chunk_number}")
            self.metadata_writer.commit_chunk(chunk)
            chunks_committed.append(chunk)

        if len(chunks_committed) > 0:
            if self.finished:
                raise RuntimeError("Tried to commit chunks after shard finished")
            # TODO: this is called inside an async call so we need to not block, but we do need to sequence
            # this to come before the shard_finished
            self.parent_ref.new_chunk.remote(self.shard_name, *chunks_committed)

        if not self.finished and self.metadata_writer.num_chunks == self._expected_num_chunks:
            self.metadata_writer.finish()
            self.finished = True
            self.parent_ref.shard_finished.remote(self.shard_name, self._expected_num_chunks)


class _ChunkCollator:
    """
    This class is responsible for taking batches from the processor and writing them to disk in order.
    It also handles the logic of when to commit chunks to disk.

    For each chunk (that is has data for and hasn't finished), it keeps a heapq of batches that have been
    processed but not yet written to disk. When a new batch comes in, it checks if it's the next batch in the
    chunk. If so, it writes it to disk and flushes any other batches that are ready to be written.

    A chunk isn't finished until it's received all the batches it's expecting and it knows how many batches
    to expect.

    """

    def __init__(self, cache_dir: str, shard_name: str):
        self.cache_dir = cache_dir
        self.shard_name = shard_name
        self.chunk_writers: dict[int, _ChunkWriter] = {}  # chunk index -> writer
        self.batch_counts: dict[int, int] = {}  # chunk index -> number of batches written
        self.expected_totals: dict[int, int] = {}  # chunk index -> expected num batches.
        self.failed_chunks: dict[int, ExceptionInfo] = {}  # chunk index -> error
        self.chunk_partial_batches: dict[
            int, list[tuple[int, pa.RecordBatch]]
        ] = {}  # chunk index -> heapq of (batch index, batch)

    def new_batch(self, chunk_id, batch_idx, batch) -> Optional[ChunkMetadata]:
        if chunk_id not in self.chunk_partial_batches:
            self.chunk_partial_batches[chunk_id] = []
            self.batch_counts[chunk_id] = 0

        heapq.heappush(self.chunk_partial_batches[chunk_id], (batch_idx, batch))

        return self._attempt_to_write_chunk_fragments(chunk_id)

    def chunk_finished_reading(self, chunk_id, expected_num_batches) -> Optional[ChunkMetadata]:
        self.expected_totals[chunk_id] = expected_num_batches
        return self._attempt_to_write_chunk_fragments(chunk_id)

    def chunk_failed(self, chunk_id, error: ExceptionInfo):
        self.failed_chunks[chunk_id] = error
        if chunk_id in self.chunk_writers:
            self.chunk_writers[chunk_id].__exit__(*error.restore())
            del self.chunk_writers[chunk_id]

    def _attempt_to_write_chunk_fragments(self, chunk_id) -> Optional[ChunkMetadata]:
        if chunk_id in self.failed_chunks:
            logger.error(f"Chunk {chunk_id} of shard {self.shard_name} already failed, not writing more")
            raise self.failed_chunks[chunk_id].restore()

        if chunk_id in self.chunk_partial_batches:
            chunk_batches = self.chunk_partial_batches[chunk_id]

            while len(chunk_batches) > 0:
                batch_id, batch = chunk_batches[0]
                if batch_id != self.batch_counts[chunk_id]:
                    break

                # we can write this batch
                batch_id, batch = heapq.heappop(chunk_batches)

                if chunk_id not in self.chunk_writers:
                    assert batch_id == 0, f"Expected batch 0 but got {batch_id}"
                    chunk_name = os.path.join(self.shard_name, f"chunk-{chunk_id}")
                    writer = _ChunkWriter(self.cache_dir, chunk_name, batch.schema)
                    writer.__enter__()
                    self.chunk_writers[chunk_id] = writer

                self.chunk_writers[chunk_id].write_batch(batch)
                self.batch_counts[chunk_id] += 1

        if chunk_id not in self.batch_counts:
            return None

        if chunk_id in self.expected_totals and self.batch_counts[chunk_id] == self.expected_totals[chunk_id]:
            assert len(chunk_batches) == 0
            # we're done with this chunk
            writer = self.chunk_writers[chunk_id]
            writer.__exit__(None, None, None)
            del self.chunk_writers[chunk_id]
            del self.batch_counts[chunk_id]
            del self.chunk_partial_batches[chunk_id]
            return writer.get_metadata()
        else:
            return None


@ray.remote(num_cpus=0.5)  # keep this small b/c it doesn't do a lot
class ChunkCacheBuilder:
    """
    Actor that manages the in-progress global ordering on chunks. ChunkCacheWriter's job is to hold the list of all
    chunks as well as chunks from each shard while caching is running.

    This is a separate actor from the ChunkCacheBroker because
    we need something that gets messages from shards in-order, and async methods make actors
    lose that property.
    """

    def __init__(
        self,
        broker_ref,
        cache_dir: str,
        name: str,
        source: ShardedDataset[T],
        processor: BatchProcessor[T],
        rows_per_chunk: int,
    ):
        pylogging.basicConfig(level=pylogging.INFO, format=LOG_FORMAT)
        self.logger = pylogging.getLogger(f"{__name__}.{name}")
        self.broker_ref = broker_ref
        self.shard_status: Dict[str, _ShardStatus] = dict()
        self._current_round_robin = []
        self.source = source
        self._metrics = InProgressCacheMetrics()

        self_ref = current_actor_handle()

        if len(source.shard_names) == 0:
            self.logger.warning("No shards to index?!?")
            self._finish()
        else:
            self.logger.info(f"Starting cache build for {len(source.shard_names)} shards")

            self._shard_writers = []
            self._shard_readers = []
            self._processor_actors = []

            for shard_name in source.shard_names:
                self._current_round_robin.append(shard_name)
                self.shard_status[shard_name] = _ShardStatus()

            num_shards = len(source.shard_names)
            num_worker_groups = len(ray.nodes())
            num_shard_groups = max(min(num_worker_groups, num_shards), 1)

            # if we have a bunch of caches to build with one shard, we don't want them all
            # assigned to the same node, so we use an offset based on the hash of the name (for stability)
            # in an attempt to spread them out
            group_offset = int(hash(name) % num_worker_groups)

            shard_groups: list[list[str]] = [[] for _ in range(num_shard_groups)]
            for i, shard_name in enumerate(source.shard_names):
                shard_groups[i % num_shard_groups].append(shard_name)

            def priority_fn(shard_idx, chunk_idx):
                return chunk_idx * num_shards + shard_idx

            for group_id, shard_group in enumerate(shard_groups):
                writer = _GroupShardWriterWorker.remote(self_ref, cache_dir, shard_group)  # type: ignore
                self._shard_writers.append(writer)

                # TODO: would probably be better if we didn't create one of these per shard group
                processor_actor = _BatchProcessorQueue.remote(processor)  # type: ignore
                self._processor_actors.append(processor_actor)

                work_item = ShardGroupToBeProcessed(
                    name=name,
                    builder_ref=self_ref,
                    writer=writer,
                    shard_source=source,
                    shard_names=shard_group,
                    priority_fn=priority_fn,
                    processor_actor=processor_actor,
                    batch_size=processor.batch_size,
                    num_rows_per_chunk=rows_per_chunk,
                    group_id=group_id,
                )

                # we want global names so that different tasks can coordinate priorities
                worker_to_assign = (group_id + group_offset) % num_worker_groups
                priority_actor_name = f"priority_processor.{worker_to_assign}"

                reader_actor = PriorityProcessorActor.options(  # type: ignore
                    name=priority_actor_name, get_if_exists=True
                ).remote()

                reader_actor.add_work_group.remote(work_item)

                self._shard_readers.append(reader_actor)

    def new_chunk(self, shard_name: str, *chunks: ChunkMetadata):
        """Callback method for when a shard worker has produced a new chunk."""
        self.shard_status[shard_name].current_buffer.extend(chunks)

        # if we have buffered chunks, we need to check if we can send them to the broker
        self._attempt_to_flush_buffers()

        self._metrics.chunks_finished += len(chunks)
        # update metrics
        for chunk in chunks:
            self._metrics.rows_finished += chunk.num_rows
            for field, count in chunk.field_counts.items():
                self._metrics.field_counts[field] = self._metrics.field_counts.get(field, 0) + count

        if len(chunks) > 0:
            ray.get(self.broker_ref._new_metrics.remote(self._metrics))

    def shard_finished(self, shard_name: str, expected_num_chunks: int):
        """Callback method for when a shard worker has finished."""
        shard_status = self.shard_status[shard_name]
        assert (
            shard_status.expected_num_chunks is None
        ), f"Shard {shard_name} already finished: {shard_status.expected_num_chunks} {expected_num_chunks}"
        shard_status.expected_num_chunks = expected_num_chunks

        # we might still have buffered chunks, so we need to check if we can append them
        self._attempt_to_flush_buffers()
        self._metrics.shards_finished += 1
        ray.get(self.broker_ref._new_metrics.remote(self._metrics))

        # if there are no more active shards, we're done
        if self._all_shards_done():
            assert len(self._current_round_robin) == 0
            self._finish()

    def _all_shards_done(self):
        return all(status.is_finished_and_buffer_empty for status in self.shard_status.values())

    def shard_failed(self, shard_name: str, error: ExceptionInfo):
        """Callback method for when a shard worker has failed."""
        ray.get(self.broker_ref._writer_exception.remote(shard_name, error))

    def other_failed(self, error: ExceptionInfo):
        """Callback method for when a shard worker has failed."""
        ray.get(self.broker_ref._writer_exception.remote(None, error))

    def _attempt_to_flush_buffers(self):
        # this is the most complex logic in this class.
        # The global order on chunks is defined as a roundrobin over shards, until one shard is done.
        # After that, that shard is removed from the roundrobin and the process continues.
        # Roundrobin order is determined by self.source.shard_names

        # We are happy to release chunks that form a prefix of the global order so that they can be read.
        # To do that, we maintain the roundrobin order in self._current_round_robin
        # and we maintain the current buffer for each shard in self.shard_status.
        # When we get a new chunk, we append it to the buffer for that shard.
        # When we get a finished message, we mark that shard as finished.
        # In either case, we check if we can send any chunks from the front of the roundrobin.
        # If we can, we send them to the broker

        # here "finished" means that the shard has sent all of its chunks and has told us that it's done.

        chunks_to_send = []

        while len(self._current_round_robin) > 0:
            name = self._current_round_robin[0]
            status = self.shard_status[name]
            if status.is_finished_and_buffer_empty:
                # we're done with this shard, so we can remove it from the roundrobin
                self._current_round_robin.pop(0)
                logger.debug(f"Shard {name} is finished, removing from round robin")
                continue

            # now let's see if we can send a chunk from this shard
            next_chunk = status.pop_chunk_to_send()
            if next_chunk is not None:
                # we can send a chunk from this shard
                self._current_round_robin.pop(0)
                self._current_round_robin.append(name)
                chunks_to_send.append(next_chunk)
                continue
            else:
                # we can't send a chunk from this shard, so we can't send any additional chunks
                if self.logger.level <= pylogging.DEBUG:
                    chunks_waiting = [
                        f"{n2} ({len(s2.current_buffer)})"
                        for n2, s2 in self.shard_status.items()
                        if len(s2.current_buffer) > 0
                    ]
                    msg = (
                        f"Shard {name} has no chunks to send and is not known to be finished. We have this many queued"
                        f" chunks: {chunks_waiting}"
                    )
                    self.logger.debug(msg)
                break

        if len(chunks_to_send) > 0:
            logger.debug(f"Sending {len(chunks_to_send)} chunks to broker")
            ray.get(self.broker_ref._append_chunks.remote(*chunks_to_send))

    def _finish(self):
        self._metrics.is_finished = True
        ray.get(self.broker_ref._new_metrics.remote(self._metrics))
        ray.get(self.broker_ref._finalize.remote())


@ray.remote(num_cpus=0)
class ChunkCacheBroker:
    """Actor that manages the global order on chunks and vends chunk metadata to readers."""

    chunks: List[ChunkMetadata]
    _reader_promises: Dict[int, asyncio.Future[ChunkMetadata]]
    _finished_promise: asyncio.Future[None]

    def __init__(self, cache_dir: str, source: ShardedDataset[T], processor: BatchProcessor[T], rows_per_chunk: int):
        pylogging.basicConfig(level=pylogging.INFO, format=LOG_FORMAT)
        self.chunks = []
        self._reader_promises = {}
        self._is_finished = False
        self._source = source
        self._processor = processor
        self._cache_dir = cache_dir
        self._rows_per_chunk = rows_per_chunk
        self._finished_promise = asyncio.Future()
        # used to subscribe to metrics updates
        self._latest_metrics = InProgressCacheMetrics()
        self._metrics_condition = asyncio.Condition()
        path_for_name = os.path.join(*self._cache_dir.split("/")[-2:])
        name = f"broker::{path_for_name}"
        self.logger = pylogging.getLogger(f"{name}")

        # initialize writer task
        # first see if we need to do anything: check the ledger for is_finished
        try:
            cache_ledger = _load_cache_ledger(self._cache_dir)
            self._append_chunks(*cache_ledger.chunks)
            self._is_finished = True
            self._finished_promise.set_result(None)
        except FileNotFoundError:
            self_ref = ray.runtime_context.get_runtime_context().current_actor
            # only use the last two components of the name since it gets kind of long
            name = f"builder::{path_for_name}"
            self._builder_actor = ChunkCacheBuilder.remote(self_ref, self._cache_dir, name, self._source, self._processor, self._rows_per_chunk)  # type: ignore

    def is_finished(self):
        return self._is_finished

    async def finished_sentinel(self):
        await self._finished_promise

    async def updated_metrics(self) -> InProgressCacheMetrics:
        if self._finished_promise.done():
            if self._finished_promise.exception() is not None:
                raise self._finished_promise.exception()  # type: ignore
            else:
                return self._latest_metrics

        async with self._metrics_condition:
            await self._metrics_condition.wait()
            return self._latest_metrics

    async def get_chunk(self, chunk_idx: int) -> Optional[ChunkMetadata]:
        if chunk_idx < len(self.chunks):
            return self.chunks[chunk_idx]
        elif self._is_finished:
            return None
        elif self._finished_promise.exception() is not None:
            raise self._finished_promise.exception()  # type: ignore
        else:
            if chunk_idx not in self._reader_promises:
                self._reader_promises[chunk_idx] = asyncio.Future()
            return await self._reader_promises[chunk_idx]

    async def final_chunk_count(self) -> Optional[int]:
        if self._is_finished:
            return len(self.chunks)
        else:
            return None

    def _append_chunks(self, *chunks: ChunkMetadata):
        for chunk in chunks:
            self.chunks.append(chunk)
            chunk_idx = len(self.chunks) - 1
            self.logger.debug(f"Received chunk {chunk_idx}")
            if chunk_idx in self._reader_promises:
                self.logger.debug(f"Resolving promise for chunk {chunk_idx}")
                self._reader_promises[chunk_idx].set_result(chunk)
                del self._reader_promises[chunk_idx]

    def _new_metrics(self, metrics):
        self._latest_metrics = metrics
        self._do_notify()

    def _do_notify(self):
        async def _do_notify_async():
            async with self._metrics_condition:
                self._metrics_condition.notify_all()

        asyncio.create_task(_do_notify_async())

    def _writer_exception(self, shard_name, exc_info: ExceptionInfo):
        info = exc_info.restore()

        logger.exception(f"Writer task {shard_name} failed with exception", exc_info=info)
        for future in self._reader_promises.values():
            future.set_exception(info[1])

        self._reader_promises = {}

        self._finished_promise.set_exception(info[1])
        self._do_notify()

    def _finalize(self):
        logger.info(f"Finalizing cache {self._cache_dir}...")
        self._is_finished = True
        for k, future in self._reader_promises.items():
            future.set_result(None)

        # write ledger
        _serialize_json_and_commit(os.path.join(self._cache_dir, LEDGER_FILE_NAME), CacheLedger(self.chunks))

        self._reader_promises = {}
        # TODO: For some reason this crashes other actors with weird reference counting assertion errors.
        # pretty sure it's a ray bug
        # self._builder_actor = None
        self._finished_promise.set_result(None)

        # notify metrics subscribers
        self._do_notify()


def _get_broker_actor(cache_dir, input_shards, processor, rows_per_chunk=DEFAULT_ROWS_PER_CHUNK):
    return ChunkCacheBroker.options(name="lev_cache_manager::" + cache_dir, get_if_exists=True).remote(
        # type: ignore
        cache_dir,
        input_shards,
        processor,
        rows_per_chunk,
    )


class DictCacheDataset(ShardableDataset[dict]):
    """
    A Dataset that yields HF BatchEncodings from a ShardCache.
    This basically yields a dict-of-arrays, just the HF BatchEncoding class version of dict.
    """

    def __init__(self, cache: "ShardCache", return_batches: bool = False):
        self.cache = cache
        self.return_batches = return_batches

    def __iter__(self) -> Iterator[dict]:
        for batch in self.cache:
            encoding = dict_from_record_batch(batch)

            if self.return_batches:
                yield encoding
            else:
                batch_size = 0
                for v in encoding.values():
                    batch_size = len(v)
                    break

                for i in range(batch_size):
                    yield {k: v[i] for k, v in encoding.items()}

    def shard(self, shard_id: int, num_shards: int) -> "DictCacheDataset":
        return DictCacheDataset(self.cache.shard(shard_id, num_shards))

    @staticmethod
    def load(cache_dir: str, return_batches: bool = False, batch_size: Optional[int] = None) -> "DictCacheDataset":
        if batch_size is None:
            batch_size = 1
        cache = ShardCache.load(cache_dir, batch_size=batch_size)
        return DictCacheDataset(cache, return_batches=return_batches)


class ShardCache(Iterable[pa.RecordBatch]):
    """A cache which is backed by a collection of chunks of preprocessed documents. These chunks
    are produced by tokenizing/preprocessing a ShardedDataset.

        This is the main interface for building and reading from a shard cache.

        ShardCache has the following objectives:

        1) Deterministic ordering over the data
        2) Sharded reading
        3) Sharded writing
        4) Simultaneous reading and writing of shards
        5) Fast resumption of writing
        6) Fast resumption of reading

        ShardCache achieves (1), (2), and (3) maintaining a reproducible global ordering over "chunks" created from shards.
        The global ordering is defined by taking chunks round-robin from each shard. This allows us to read shards
        in parallel and deterministically.

        ShardCache achieves (4) also via the chunking mechanism. As soon as all shards have written a chunk, the next
        chunk can be read. This allows us to read and write in parallel.

        ShardCache achieves (5) by writing chunks to disk as soon as they are completed and serializing a state
        of the chunks that have been written for each shard. This allows us to resume from the last chunk that was written.

        # TODO (6) isn't implemented just yet

        ShardCache achieves (6) by storing metadata about the chunks that have been written in a state. In addition
        to the global ordering, the state also stores the number of documents in each chunk as well as the number
        of tokens.
    """

    _ledger: Optional[CacheLedger]
    _broker: Optional[ActorHandle]
    # We use a thread here instead of an actor because we want to ensure it's on the same process as the ShardCache
    # object.
    _monitor_thread: Optional[threading.Thread]
    _metrics_monitors: List[MetricsMonitor]

    def __init__(
        self,
        cache_dir: str,
        batch_size: int,
        _ledger: Optional[CacheLedger],
        _broker: Optional[ActorHandle],
        reader_offset: int = 0,
        num_readers: int = 1,
    ):
        self.cache_dir = cache_dir
        self._ledger = _ledger
        self._broker = _broker
        self._batch_size = batch_size

        self._metrics_monitors = []
        self._monitor_thread = None

        self._num_readers = num_readers
        self._reader_offset = reader_offset
        self._start_shard_index: Optional[int] = None
        self._start_row_index: Optional[int] = None
        name = os.path.join(*cache_dir.split("/")[-2:])
        self.logger = pylogging.getLogger(f"ShardCache.{name}")

    @staticmethod
    def load(cache_dir: str, batch_size: int) -> "ShardCache":
        """Loads a cache from disk. Raises FileNotFoundError if the cache doesn't exist"""
        logger.info(f"Loading cache from {cache_dir}")
        ledger = _load_cache_ledger(cache_dir)
        return ShardCache(cache_dir, batch_size, ledger, None)

    @staticmethod
    def build_or_load(
        cache_dir: str,
        shard_source: ShardedDataset[T],
        processor: BatchProcessor[T],
        batch_size: int,
        rows_per_chunk: int,
    ):
        try:
            return ShardCache.load(cache_dir, batch_size)
        except FileNotFoundError:
            broker = _get_broker_actor(cache_dir, shard_source, processor, rows_per_chunk)
            return ShardCache(cache_dir, batch_size, None, broker)

    def finished_sentinel(self):
        """Returns a Ray-awaitable object that will be set when the cache is finished"""
        if self._broker is None:
            return ray.remote(num_cpus=0)(lambda: None).remote()
        else:
            return self._broker.finished_sentinel.remote()

    @property
    def is_finished(self):
        """Returns whether the cache is finished"""
        if self._broker is None:
            return True
        else:
            return ray.get(self._broker.is_finished.remote())

    def read_chunk(self, chunk_idx: int) -> Iterator[pa.RecordBatch]:
        """Reads a chunk from the cache"""
        chunk = self.get_chunk(chunk_idx)
        yield from self._read_chunk(chunk)

    def _map_index(self, index):
        return index * self._num_readers + self._reader_offset

    def get_chunk(self, index: int, *, timeout: Optional[float] = None) -> ChunkMetadata:
        """Returns the metadata for a given chunk index"""
        mapped_index = self._map_index(index)
        return self._get_chunk_unmapped(mapped_index, timeout=timeout)

    def _get_chunk_unmapped(self, mapped_index: int, *, timeout: Optional[float] = None) -> ChunkMetadata:
        if self._ledger is not None:
            return self._ledger.chunks[mapped_index]
        else:
            assert self._broker is not None
            time_in = time.time()
            next_time = time_in
            # we want to also log if we're waiting for a long time, so we do this in a loop
            while timeout is None or next_time - time_in < timeout:
                current_timeout = 20.0
                if timeout is not None:
                    current_timeout = min(current_timeout, timeout - (next_time - time_in))
                try:
                    chunk = ray.get(self._broker.get_chunk.remote(mapped_index), timeout=current_timeout)
                except GetTimeoutError:
                    self.logger.warning(f"Waiting for chunk {mapped_index} for {int(next_time - time_in)} seconds")
                    next_time = time.time()
                    current_timeout *= 2
                    current_timeout = min(current_timeout, 100)
                    continue

                if chunk is None:
                    raise IndexError(f"Chunk index out of bounds. (Mapped index {mapped_index})")

                return chunk

            if timeout is not None:
                raise TimeoutError(f"Timeout while waiting for chunk {mapped_index}")

    async def get_chunk_async(self, index: int) -> ChunkMetadata:
        """Returns the metadata for a given chunk index"""
        mapped_index = self._map_index(index)
        if self._ledger is not None:
            return self._ledger.chunks[mapped_index]
        else:
            assert self._broker is not None
            chunk = await self._broker.get_chunk.remote(mapped_index)
            if chunk is None:
                raise IndexError(f"Chunk index {index} out of bounds. (Mapped index {mapped_index})")
            return chunk

    def final_chunk_count(self) -> Optional[int]:
        """Returns the number of chunks in the cache, if known"""
        if self._ledger is not None:
            return len(self._ledger.chunks)
        else:
            assert self._broker is not None
            return ray.get(self._broker.final_chunk_count.remote())

    def get_cache_location(self) -> tuple[Optional[int], Optional[int]]:
        return (self._start_shard_index, self._start_row_index)

    def set_cache_location(self, start_shard: int, start_row: int):
        self._start_shard_index = start_shard
        self._start_row_index = start_row

    def iter_over_chunks(self, yield_lambda, loop: bool = False):
        if self._start_shard_index is not None and self._start_row_index is not None:
            shard_offset = self._start_shard_index
        else:
            shard_offset = self._reader_offset
            self._start_shard_index = shard_offset
            self._start_row_index = 0

        if self._ledger is not None:
            num_chunks = len(self._ledger.chunks)

            if num_chunks == 0:
                return

            while True:
                i = 0
                for i in range(shard_offset, num_chunks, self._num_readers):
                    chunk = self._ledger.chunks[i]
                    # Set Chunk Marker For Shard
                    self._start_shard_index = i
                    yield from yield_lambda(chunk)
                    # Reset the Row Marker
                    self._start_row_index = 0

                if not loop:
                    break

                shard_offset = i % len(self._ledger.chunks)
        else:
            assert self._broker is not None
            i = shard_offset
            while True:
                try:
                    self.logger.debug(f"Reading chunk {i}")
                    chunk = self._get_chunk_unmapped(i)
                    # Set Chunk Marker For Shard
                    self._start_shard_index = i
                    i += self._num_readers
                    yield from yield_lambda(chunk)
                    # Reset the Row Marker
                    self._start_row_index = 0
                except IndexError:
                    if loop:
                        num_chunks = ray.get(self._broker.final_chunk_count.remote())
                        assert num_chunks is not None

                        i = i % num_chunks
                    else:
                        break
                except Exception as e:
                    self.logger.exception("Error while reading from shard cache.")
                    raise e

    def iter_batches_from_chunks(self, loop: bool = False):
        return self.iter_over_chunks(self._read_chunk, loop)

    def scan_batches_from_chunks(self, loop: bool = False):
        return self.iter_over_chunks(self._scan_chunk, loop)

    def __iter__(self):
        return self.iter_batches_from_chunks()

    def shard(self, offset, num_readers):
        """
        Returns a shard of this shard cache. This method shards w.r.t the current shard cache, not the base shard cache.

        Args:
            offset:
            num_readers:

        Returns:
            (ShardCache): A shard of this shard cache.
        """
        if offset >= num_readers:
            raise ValueError(f"Shard index {offset} is out of range")

        if num_readers == 1:
            return self

        new_offset = self._reader_offset * num_readers + offset
        new_num_readers = self._num_readers * num_readers
        return ShardCache(self.cache_dir, self._batch_size, self._ledger, self._broker, new_offset, new_num_readers)

    def unshard(self):
        """
        Gets the "base" shard cache that this shard cache is a shard of.
        """
        return ShardCache(self.cache_dir, self._batch_size, self._ledger, self._broker, 0, 1)

    def with_batch_size(self, batch_size):
        return ShardCache(
            self.cache_dir, batch_size, self._ledger, self._broker, self._reader_offset, self._num_readers
        )

    def _scan_chunk(self, chunk):
        num_batches = (chunk.num_rows + self.batch_size - 1) // self.batch_size
        for i in range(num_batches):
            # Seek To Correct Row
            if i < self._start_row_index:
                continue
            # Increment Row Marker
            self.start_row_index = i + 1
            yield i

    def _read_chunk(self, chunk):
        reader = _ChunkReader.from_metadata(self.cache_dir, chunk, self._batch_size)
<<<<<<< HEAD
        for batch in enumerate(reader):
=======
        for i, batch in enumerate(reader):
>>>>>>> b82f565d
            # Seek To Correct Row
            if i < self._start_row_index:
                continue
            # Increment Row Marker
            self.start_row_index = i + 1
            yield batch

    def await_finished(self, timeout: Optional[float] = None):
        return ray.get(self.finished_sentinel(), timeout=timeout)

    def attach_metrics_monitor(self, monitor: MetricsMonitor):
        if self._broker is None:
            # TODO: decide what to do about attaching if the cache is already finished
            # maybe get the final metrics?
            return

        self._metrics_monitors.append(monitor)
        if self._monitor_thread is None:
            self._monitor_thread = threading.Thread(target=self._monitor_metrics)
            self._monitor_thread.start()

    def _monitor_metrics(self):
        while True:
            try:
                metrics = ray.get(self._broker.updated_metrics.remote())
                for monitor in self._metrics_monitors:
                    monitor(metrics)
                if metrics.is_finished:
                    break
            except Exception as e:
                self.logger.exception("Error while reading metrics from shard cache.")
                raise e


class _ChunkReader:
    """Reads batches of documents from a chunk"""

    metadata: ChunkMetadata
    file: pq.ParquetFile
    batch_size: int

    # TODO: seek by doc
    # TODO: seek by token etc

    def __init__(self, metadata: ChunkMetadata, file: pq.ParquetFile, batch_size: int):
        self.metadata = metadata
        self.file = file
        self.batch_size = batch_size

    def with_batch_size(self, batch_size):
        return _ChunkReader(self.metadata, self.file, batch_size)

    @property
    def num_docs(self):
        return self.metadata.num_rows

    def field_count(self, field, default=None):
        return self.metadata.field_counts.get(field, default)

    @property
    def __len__(self):
        return (self.num_docs + self.batch_size - 1) // self.batch_size

    def __iter__(self) -> Iterator[pa.RecordBatch]:
        for record_batch in self.file.iter_batches(batch_size=self.batch_size):
            yield record_batch

    @staticmethod
    def from_metadata(cache_dir, metadata: ChunkMetadata, batch_size: int) -> "_ChunkReader":
        file = pq.ParquetFile(fsspec.open(os.path.join(cache_dir, f"{metadata.name}.parquet"), "rb").open())
        return _ChunkReader(metadata, file, batch_size)<|MERGE_RESOLUTION|>--- conflicted
+++ resolved
@@ -1783,11 +1783,8 @@
 
     def _read_chunk(self, chunk):
         reader = _ChunkReader.from_metadata(self.cache_dir, chunk, self._batch_size)
-<<<<<<< HEAD
-        for batch in enumerate(reader):
-=======
+
         for i, batch in enumerate(reader):
->>>>>>> b82f565d
             # Seek To Correct Row
             if i < self._start_row_index:
                 continue
