--- conflicted
+++ resolved
@@ -816,11 +816,7 @@
             result = processor(batch)
             del batch
             result = as_record_batch(result)
-<<<<<<< HEAD
-            logger.info(f"Finished processing batch {desc}")
-=======
             logger.debug(f"Finished processing batch {desc}")
->>>>>>> f74fc5c5
             return result
         except Exception as e:
             logger.exception(f"Error while processing batch {desc}")
@@ -1649,11 +1645,7 @@
                     chunk = ray.get(self._broker.get_chunk.remote(mapped_index), timeout=current_timeout)
                 except GetTimeoutError:
                     self.logger.warning(f"Waiting for chunk {mapped_index} for {int(next_time - time_in)} seconds")
-<<<<<<< HEAD
-                    next_time += current_timeout
-=======
                     next_time = time.time()
->>>>>>> f74fc5c5
                     current_timeout *= 2
                     current_timeout = min(current_timeout, 100)
                     continue
