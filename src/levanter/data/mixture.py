--- conflicted
+++ resolved
@@ -50,7 +50,6 @@
 
         if not isinstance(key, int):
             key = jax.random.randint(key, (), 0, 2**20).item()
-            key = jax.random.PRNGKey(key)
         self.key = key
         self.datasets_exhausted = set()
 
@@ -65,12 +64,7 @@
     def shard(self, shard_id: int, num_shards: int) -> "MixtureDataset":
         """Return a MixtureDataset with the sharded datasets"""
         sharded = {name: dset.shard(shard_id, num_shards) for name, dset in self.datasets.items()}
-<<<<<<< HEAD
-        # initialize a key for each shard using jax.random.PRNGKey
-        my_key = jax.random.split(self.key, num_shards)[shard_id]
-=======
         my_key = int(jax.random.randint(jax.random.PRNGKey(self.key), (num_shards,), 0, 2**20)[shard_id])
->>>>>>> 2ef25768
         return MixtureDataset(datasets=sharded, weights=self.weights, stop_strategy=self.stop_strategy, key=my_key)
 
     def __iter__(self) -> Iterator[np.ndarray]:
