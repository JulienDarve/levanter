import dataclasses
import logging
import os
from dataclasses import dataclass, field
from typing import Optional, Union

import jax.random as jrandom

import haliax as hax
from haliax import Axis
from haliax.partitioning import named_jit, round_axis_for_partitioning

import levanter
from levanter import callbacks
from levanter.compat.hf_checkpoints import HFCompatConfig, save_hf_checkpoint_callback
from levanter.data.text import CausalLmDataset, LMDatasetConfig, LMMixtureDatasetConfig
from levanter.models.gpt2 import Gpt2Config
from levanter.models.lm_model import LmConfig, LmExample, LmHeadModel
from levanter.optim import AdamConfig, OptimizerConfig
from levanter.trainer import Trainer, TrainerConfig
from levanter.utils.jax_utils import parameter_count


logger = logging.getLogger(__name__)


@dataclass
class TrainLmConfig:
    data: Union[LMDatasetConfig, LMMixtureDatasetConfig] = field(default_factory=LMDatasetConfig)
    trainer: TrainerConfig = field(default_factory=TrainerConfig)
    model: LmConfig = field(default_factory=Gpt2Config)
    optimizer: OptimizerConfig = field(default_factory=AdamConfig)

    # config related to continued pretraining
    initialize_from_hf: Union[bool, str] = False
    """if provided, this will override the model config in the config. if true, use the default hf checkpoint for this model class"""
    use_hf_model_config: bool = False  # if true, replace the model config with the hf config from the checkpoint

    # TODO: atm we don't support loading from a checkpoint that has a different tokenizer. this is a bit annoying
    # TODO: atm you have to at least specify a levanter model config with the same type as the hf checkpoint

    fcm_prob: float = 0.0  # forgetful context masking prob. recommended 0.15

    hf_save_path: Optional[str] = None
    hf_upload: Optional[str] = None
    hf_save_steps: int = 10000

    update_hessian_steps: int = 10


def main(config: TrainLmConfig):
    levanter.initialize(config)

    tokenizer = config.data.the_tokenizer

    # this is some unpleasant code to allow us to initialize from a hf checkpoint. If this is your first read through,
    # I recommend skipping it for now
    if config.initialize_from_hf:
        if config.trainer.initialize_from is not None:
            raise ValueError("Cannot specify both initialize_from_hf and initialize_from")

        assert isinstance(config.model, HFCompatConfig)
        converter = config.model.default_hf_checkpoint_converter
        if hasattr(tokenizer, "vocab") and tokenizer.vocab != converter.tokenizer.vocab:
            logger.warning("The tokenizers appear to be different. You may want to check this.")

        if isinstance(config.initialize_from_hf, str):
            converter = converter.replaced(reference_checkpoint=config.initialize_from_hf, tokenizer=tokenizer)
        else:
            converter = converter.replaced(tokenizer=tokenizer)

        if config.use_hf_model_config:
            # TODO: log diff of old and new config
            # NB: gross mutability
            config.model = converter.config_from_hf_config(converter.default_hf_config)
    elif isinstance(config.model, HFCompatConfig):
        converter = config.model.default_hf_checkpoint_converter
        converter = converter.replaced(tokenizer=tokenizer)
    else:
        converter = None

    optimizer = config.optimizer.build(config.trainer.num_train_steps)

    def compute_loss(model: LmHeadModel, example: LmExample, key=None):
        return model.compute_loss(example, key=key).scalar()

    # Our trainer is a wrapper around the optimizer and compute_loss function that handles checkpointing and fsdp
    # Using the trainer as a context manager does 3 things:
    # 1. Sets the device mesh
    # 2. Sets the axis mapping (for fsdp)
    # 3. Sets the global metrics tracker
    with Trainer(config.trainer, optimizer, compute_loss) as trainer:
        # randomness in jax is tightly controlled by "keys" which are the states of the random number generators
        # this makes deterministic training pretty easy
        seed = config.trainer.seed
        data_key, loader_key, model_key, training_key = jrandom.split(jrandom.PRNGKey(seed), 4)

        # We have two axis_mappings: one for storing the model and optimizer states, and one for compute
        # This allows Zero-3-style parameter sharding, where we shard the parameters and optimizer state across the mesh
        compute_axis_mapping = trainer.compute_axis_mapping
        parameter_axis_mapping = trainer.parameter_axis_mapping

        # some axes we need
        Batch = config.trainer.TrainBatch
        EvalBatch = config.trainer.EvalBatch
        Pos = config.model.Pos
        KeyPos = config.model.KeyPos

        eval_datasets = config.data.validation_sets(Pos.size)
        train_dataset = CausalLmDataset(
            config.data.train_set(Pos.size), Pos, KeyPos, ignore_index=config.data.ignore_token_id
        )

        # to do partitioning, our dimensions have to be divisible by the size of the physical axes they're mapped to
        # For most things, we just insist you specify the config right, but tokenizers often have strange numbers of
        # tokens: gpt-2 has 50257, for example. So we round up.
        vocab_size = len(tokenizer)
        Vocab = round_axis_for_partitioning(Axis("vocab", vocab_size), parameter_axis_mapping)
        if vocab_size != Vocab.size:
            logger.info(f"Rounding vocab size from {vocab_size} to {Vocab.size} for partitioning")

        # Register hooks
        trainer.add_hook(callbacks.log_performance_stats(Pos.size, trainer.config.train_batch_size), every=1)
        if config.hf_save_path is not None:
            full_save_path = os.path.join(config.hf_save_path, trainer.run_id)

            trainer.add_hook(
                save_hf_checkpoint_callback(full_save_path, converter, upload_to_hf=config.hf_upload or False),
                every=config.hf_save_steps,
            )

        # comment out to see if this fixes throughput
        # trainer.add_hook(callbacks.GradWatchCallback(), every=5)

        state = trainer.initial_state(training_key, model_init=lambda: config.model.build(Vocab, key=model_key))

        if state.step == 0:
            # TODO: I don't love that we init the model twice, but it's not a big deal i think?
            if config.initialize_from_hf:
                # initialize from an hf pretrained model
                logger.info(
                    "No training checkpoint found. Initializing model from HF checkpoint"
                    f" '{converter.reference_checkpoint}'"
                )
                # this is a bit gross, but we want to free up the memory from the model we just built
                state.model = None
                model = converter.load_pretrained(config.model, axis_mapping=parameter_axis_mapping)
                model = named_jit(trainer.mp.cast_to_param, parameter_axis_mapping)(model)
                state = dataclasses.replace(state, model=model)
            else:
                logger.info("No checkpoint found. Starting from scratch.")

        levanter.tracker.log_summary(
            {
                "parameter_count": parameter_count(state.model),
            }
        )

        if len(eval_datasets) == 0:
            logger.warning("No evaluation datasets provided.")

        for name, eval_dataset in eval_datasets.items():
            eval_dataset = CausalLmDataset(eval_dataset, Pos, KeyPos, ignore_index=config.data.ignore_token_id)
            trainer.add_eval_hook(eval_dataset, name=name)

<<<<<<< HEAD
=======
        # Register hooks
        trainer.add_hook(callbacks.log_performance_stats(Pos.size, trainer.config.train_batch_size), every=1)
        if config.hf_save_path is not None:
            full_save_path = os.path.join(config.hf_save_path, trainer.run_id)

            trainer.add_hook(
                save_hf_checkpoint_callback(full_save_path, converter, upload_to_hf=config.hf_upload or False),
                every=config.hf_save_steps,
            )

>>>>>>> 6df53f45
        # visualize log probs
        @named_jit(
            in_axis_resources=parameter_axis_mapping,
            axis_resources=compute_axis_mapping,
            out_axis_resources=compute_axis_mapping,
        )
        def compute_log_probs(model, example: LmExample):
            model = trainer.mp.cast_to_compute(model)
            logprobs = model.compute_loss(example, key=None, reduction=None)
            # roll forward to get the loss for each predicted token
            logprobs = hax.roll(logprobs, 1, Pos)
            return logprobs.rearrange((EvalBatch, Pos)).array

        # engine.add_hook(
        #     callbacks.compute_and_visualize_log_probs(
        #         eval_loader, tokenizer, compute_log_probs, os.path.join(config.trainer.run_dir, "log_probs")
        #     ),
        #     every=config.trainer.steps_per_eval,
        # )
        #
        # data loader. may need to seek to the right place if we're resuming
        train_loader = iter(trainer.sharded_loader(train_dataset, Batch))

        if state.step > 0:
            # step is after the batch, so we need to seek to step
            # TODO: implement iter_data.seek(resume_step +1)
            import tqdm

            for _ in tqdm.tqdm(range(state.step), desc="seeking data for resume"):
                next(train_loader)

        ## OK, actually run training!
        trainer.train(state, train_loader)
        # checkpointer.on_step(last_step, force=True)


if __name__ == "__main__":
    levanter.config.main(main)()<|MERGE_RESOLUTION|>--- conflicted
+++ resolved
@@ -129,8 +129,7 @@
                 every=config.hf_save_steps,
             )
 
-        # comment out to see if this fixes throughput
-        # trainer.add_hook(callbacks.GradWatchCallback(), every=5)
+        trainer.add_hook(callbacks.GradWatchCallback(), every=5)
 
         state = trainer.initial_state(training_key, model_init=lambda: config.model.build(Vocab, key=model_key))
 
@@ -163,19 +162,6 @@
             eval_dataset = CausalLmDataset(eval_dataset, Pos, KeyPos, ignore_index=config.data.ignore_token_id)
             trainer.add_eval_hook(eval_dataset, name=name)
 
-<<<<<<< HEAD
-=======
-        # Register hooks
-        trainer.add_hook(callbacks.log_performance_stats(Pos.size, trainer.config.train_batch_size), every=1)
-        if config.hf_save_path is not None:
-            full_save_path = os.path.join(config.hf_save_path, trainer.run_id)
-
-            trainer.add_hook(
-                save_hf_checkpoint_callback(full_save_path, converter, upload_to_hf=config.hf_upload or False),
-                every=config.hf_save_steps,
-            )
-
->>>>>>> 6df53f45
         # visualize log probs
         @named_jit(
             in_axis_resources=parameter_axis_mapping,
