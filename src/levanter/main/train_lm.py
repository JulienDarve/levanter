--- conflicted
+++ resolved
@@ -144,15 +144,7 @@
             else:
                 logger.info("No checkpoint found. Starting from scratch.")
 
-<<<<<<< HEAD
-        levanter.tracker.log_summary(
-            {
-                "parameter_count": parameter_count(state.model),
-            }
-        )
-=======
         levanter.tracker.log_summary({"parameter_count": parameter_count(state.model)})
->>>>>>> 3625a69d
 
         if len(eval_datasets) == 0:
             logger.warning("No evaluation datasets provided.")
@@ -160,6 +152,7 @@
         for name, eval_dataset in eval_datasets.items():
             eval_dataset = CausalLmDataset(eval_dataset, Pos, KeyPos, ignore_index=config.data.ignore_token_id)
             trainer.add_eval_hook(eval_dataset, name=name)
+
 
         # visualize log probs
         @named_jit(
