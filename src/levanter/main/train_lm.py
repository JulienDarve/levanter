--- conflicted
+++ resolved
@@ -110,11 +110,7 @@
 
         tagged_eval_datasets = config.data.tagged_eval_sets(Pos.size)
         train_dataset = CausalLmDataset(
-<<<<<<< HEAD
-            config.data.train_set(Pos.size), Pos, KeyPos, ignore_index=config.data.ignore_token_id, shuffle=True, shuffle_seed=seed
-=======
             config.data.train_set(Pos.size, key=data_key), Pos, KeyPos, ignore_index=config.data.ignore_token_id
->>>>>>> 0d74d377
         )
 
         # to do partitioning, our dimensions have to be divisible by the size of the physical axes they're mapped to
