--- conflicted
+++ resolved
@@ -92,14 +92,8 @@
         state = trainer.initial_state(training_key, model=model, is_trainable=lora_param_filter)
 
         all_param_count = parameter_count(state.model)
-<<<<<<< HEAD
+        # TODO: remove this once we put this in trainer itself
         just_lora_params = parameter_count(eqx.filter(state.model, lora_param_filter))
-=======
-        # TODO: remove this once we put this in trainer itself
-        just_lora_params = parameter_count(
-            levanter.trainer._partition_trainable_params(state.model, lora_param_filter)
-        )
->>>>>>> 0b8b6e9d
 
         levanter.tracker.log_summary(
             {
@@ -125,10 +119,7 @@
         train_loader = trainer.sharded_loader(train_dataset, Batch)
 
         # boilerplate hooks and such
-<<<<<<< HEAD
-=======
         trainer.add_eval_hook(eval_dataset)
->>>>>>> 0b8b6e9d
         trainer.add_hook(callbacks.log_performance_stats(Pos.size, trainer.config.train_batch_size), every=1)
         if config.peft_save_path is not None:
             full_save_path = os.path.join(config.peft_save_path, trainer.run_id)
