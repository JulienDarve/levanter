--- conflicted
+++ resolved
@@ -3,7 +3,6 @@
 from dataclasses import dataclass, field
 from typing import Optional
 
-import equinox as eqx
 import jax.random as jrandom
 
 import haliax.random
@@ -70,14 +69,7 @@
 
     optimizer = config.optimizer.build(config.trainer.num_train_steps)
 
-<<<<<<< HEAD
-    def compute_loss(model, example: LmExample, key=None):
-        return model.compute_loss(example, key=key).scalar()
-
-    with Trainer(config.trainer, optimizer, compute_loss) as trainer:
-=======
     with Trainer(config.trainer, optimizer) as trainer:
->>>>>>> 3625a69d
         # how we shard parameters across devices
         parameter_axis_mapping = config.trainer.parameter_axis_mapping
 
@@ -99,12 +91,8 @@
         state = trainer.initial_state(training_key, model=model, is_trainable=lora_param_filter)
 
         all_param_count = parameter_count(state.model)
-<<<<<<< HEAD
-        just_lora_params = parameter_count(eqx.filter(state.model, lora_param_filter))
-=======
         # TODO: remove this once we put this in trainer itself
         just_lora_params = parameter_count(state.trainable_model)
->>>>>>> 3625a69d
 
         levanter.tracker.log_summary(
             {
@@ -130,8 +118,6 @@
         train_loader = trainer.sharded_loader(train_dataset, Batch)
 
         # boilerplate hooks and such
-<<<<<<< HEAD
-=======
         if len(eval_datasets) == 0:
             logger.warning("No evaluation datasets provided.")
 
@@ -139,7 +125,6 @@
             eval_dataset = CausalLmDataset(eval_dataset, Pos, KeyPos, ignore_index=config.data.ignore_token_id)
             trainer.add_eval_hook(eval_dataset, name=name)
 
->>>>>>> 3625a69d
         trainer.add_hook(callbacks.log_performance_stats(Pos.size, trainer.config.train_batch_size), every=1)
         if config.peft_save_path is not None:
             full_save_path = os.path.join(config.peft_save_path, trainer.run_id)
