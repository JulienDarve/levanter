import logging
from dataclasses import dataclass
from typing import Optional

import haliax as hax
import jax
import jmp
import numpy
import tqdm
<<<<<<< HEAD
=======

import haliax as hax
>>>>>>> d299edfd
from haliax import Axis
from haliax.jax_utils import filter_eval_shape
from haliax.partitioning import named_jit, round_axis_for_partitioning

import levanter
from levanter import callbacks
from levanter.checkpoint import load_checkpoint
from levanter.compat.hf_checkpoints import HFCheckpointConverter, RepoRef
from levanter.data import ReplicatedBatchLoader
from levanter.data.text import LMDatasetConfig, TokenSeqDataset
from levanter.models.gpt2 import Gpt2Config
from levanter.models.lm_model import LmConfig, LmHeadModel
from levanter.models.loss import next_token_loss
from levanter.trainer import TrainerConfig


logger = logging.getLogger(__name__)


@dataclass
class EvalLmConfig:
    checkpoint_path: Optional[str] = None
    hf_checkpoint: Optional[RepoRef] = None
    trainer: TrainerConfig = TrainerConfig()
    data: LMDatasetConfig = LMDatasetConfig()
    model: LmConfig = Gpt2Config()

    compare_torch: bool = False
    eval_on_train: bool = False


@levanter.config.main()
def main(config: EvalLmConfig):
    config.trainer.initialize(config)
    tokenizer = config.data.the_tokenizer

    Batch = Axis("batch", config.trainer.eval_batch_size)

    if config.eval_on_train:
        raw_dataset = TokenSeqDataset(config.data.build_or_load_cache("train"), config.model.Pos.size)
    else:
        raw_dataset = TokenSeqDataset(config.data.build_or_load_cache("validation"), config.model.Pos.size)

    eval_loader = ReplicatedBatchLoader(raw_dataset, config.trainer.device_mesh, Batch)

    # some axes we use outside the model proper
    Pos = config.model.Pos
    KeyPos = config.model.Pos

    compute_axis_mapping = config.trainer.compute_axis_mapping
    parameter_axis_mapping = config.trainer.parameter_axis_mapping

    with config.trainer.device_mesh, hax.axis_mapping(parameter_axis_mapping):
        key = jax.random.PRNGKey(0)

        vocab_size = len(tokenizer)
        Vocab = round_axis_for_partitioning(Axis("vocab", vocab_size), compute_axis_mapping)
        if vocab_size != Vocab.size:
            logger.info(f"Rounding vocab size from {vocab_size} to {Vocab.size} for partitioning")

        mp: jmp.Policy = config.trainer.mp

        def compute_loss(model: LmHeadModel, input_ids):
            with hax.axis_mapping(compute_axis_mapping):
                model = mp.cast_to_compute(model)
                attn_mask = hax.nn.attention.causal_mask(Pos, KeyPos)
                pred_y = model(input_ids, inference=True, key=None, attn_mask=attn_mask)
                pred_y = mp.cast_to_output(pred_y)

                return hax.mean(next_token_loss(Pos, Vocab, pred_y, input_ids)).scalar()

        compute_loss_pjit = named_jit(
            compute_loss,
            out_axis_resources=compute_axis_mapping,
            axis_resources=compute_axis_mapping,
        )

        total = config.trainer.max_eval_batches

        # initialize the model
        if config.checkpoint_path is not None:
            # initialize the model
            with jax.default_device(jax.devices("cpu")[0]):
                model = filter_eval_shape(config.model.build, Vocab, key=key)
                # TODO: don't load the entire checkpoint into CPU memory when we only need our share of the model
                ckpt = load_checkpoint(model, None, config.checkpoint_path)

            assert ckpt is not None
            model, _, _ = ckpt

            model = hax.shard_with_axis_mapping(model, parameter_axis_mapping)

            # TODO: switch to throwing instead of returning None
            loss = callbacks.eval_loss_loop(compute_loss_pjit, model, eval_loader, max_batches=total)

            del model
            print("Loss from Levanter model: ", loss)

        if config.hf_checkpoint is not None:
            # load the huggingface model
            model_config = config.model
            if not hasattr(model_config, "hf_checkpoint_converter"):
                raise ValueError("Model config does not have an HF checkpoint converter. Can't load HF checkpoint.")
            converter: HFCheckpointConverter = model_config.hf_checkpoint_converter
            converter = converter.replaced(reference_checkpoint=config.hf_checkpoint, tokenizer=tokenizer)
            model_from_hf_checkpoint = converter.load_pretrained(model_config.model_type, config.hf_checkpoint)
            loss = callbacks.eval_loss_loop(
                compute_loss_pjit, model_from_hf_checkpoint, eval_loader, max_batches=total
            )

            print("Loss from HF model: ", loss)

            if config.compare_torch:
                import torch
                from transformers import GPT2LMHeadModel as TorchGPT2LMHeadModel

                torch_model: TorchGPT2LMHeadModel = TorchGPT2LMHeadModel.from_pretrained(
                    config.hf_checkpoint.model_name_or_path, revision=config.hf_checkpoint.revision
                )
                torch_model.eval()
                torch_model.to("cpu")

                loss = 0.0
                n = 0
                for batch in tqdm.tqdm(eval_loader, total=total, desc="Evaluating (torch)"):
                    torch_ids = torch.from_numpy(numpy.array(batch)).to(torch.int64)
                    with torch.no_grad():
                        loss += torch_model(input_ids=torch_ids, labels=torch_ids)[0].item()
                    n += 1
                    if total is not None and n >= total:
                        break

                print("Loss from Torch model: ", loss / n)


if __name__ == "__main__":
    main()<|MERGE_RESOLUTION|>--- conflicted
+++ resolved
@@ -2,16 +2,12 @@
 from dataclasses import dataclass
 from typing import Optional
 
-import haliax as hax
 import jax
 import jmp
 import numpy
 import tqdm
-<<<<<<< HEAD
-=======
 
 import haliax as hax
->>>>>>> d299edfd
 from haliax import Axis
 from haliax.jax_utils import filter_eval_shape
 from haliax.partitioning import named_jit, round_axis_for_partitioning
