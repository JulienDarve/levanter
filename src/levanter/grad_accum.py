from typing import Protocol, Tuple, TypeVar

import haliax as hax
import jax
from haliax import Axis
from haliax.jax_utils import named_call
from haliax.partitioning import ResourceAxis, shard_with_axis_mapping
from haliax.util import is_named_array
<<<<<<< HEAD
from jax import numpy as jnp
from jax.experimental.pjit import with_sharding_constraint
from jax.sharding import PartitionSpec
=======
>>>>>>> d299edfd

from levanter.utils.jax_utils import reduce


M = TypeVar("M")  # Model
X = TypeVar("X", contravariant=True)  # Input


class GradAndValFn(Protocol[M, X]):
    def __call__(self, model: M, *inputs: X) -> Tuple[float, M]:
        ...


@named_call
def accumulate_gradients(f: GradAndValFn, model: M, *inputs: X) -> Tuple[float, M]:
    """Simple gradient accumulation that just loops over the inputs."""
    zero = (jnp.zeros(()), jax.tree_util.tree_map(lambda m: jnp.zeros_like(m), model), 0)

    def compute_and_accumulate(acc, *input):
        loss, grad = f(model, *input)
        acc_loss, acc_grad, n = acc
        return loss + acc_loss, jax.tree_map(jnp.add, acc_grad, grad), n + 1

    total_loss, total_grad, total_n = reduce(compute_and_accumulate, zero, *inputs)

    return total_loss / total_n, jax.tree_map(lambda x: x / total_n, total_grad)


# cf https://github.com/google-research/t5x/blob/main/t5x/trainer.py#L617
@named_call
def accumulate_gradients_sharded(
    f: GradAndValFn,
    Batch: Axis,
    model: M,
    *inputs: X,
    per_device_parallelism: int,
    parameter_axis_mapping,
) -> Tuple[float, M]:
    """
    Accumulate gradients across a sharded batch, keeping a local copy of the gradient on each row of the data
     parallel axis. (If the model is not sharded, then a copy of the gradient is on each individual device.)

     Parameters:
        f: a function that takes a model and a batch of inputs and returns a tuple of (loss, gradient)
        per_device_parallelism: how many examples to process at once on each device
        inputs: inputs with the batch axis. non-named arrays assume that the 0th axis is the batch axis.
        parameter_axis_mapping: the axis mapping for the model parameters
    """
    batch_size = Batch.size
    data_axis_size = hax.partitioning.physical_axis_size(Batch, parameter_axis_mapping)
    if data_axis_size is None:
        raise ValueError(f"{Batch} axis must be sharded")
    physical_axis_name = hax.partitioning.physical_axis_name(Batch, parameter_axis_mapping)
    assert physical_axis_name is not None

    microbatch_size = data_axis_size * per_device_parallelism
    num_micro_steps = batch_size // microbatch_size

    assert batch_size % data_axis_size == 0, f"batch_size % data_axis_size != 0: {batch_size} % {data_axis_size} != 0"
    assert (
        batch_size % microbatch_size == 0
    ), f"batch_size % microbatch_size != 0: {batch_size} % {microbatch_size} != 0"

    Microbatch = Axis(Batch.name, microbatch_size)
    AccumStep = Axis("accum_step", num_micro_steps)

    assert num_micro_steps * microbatch_size == batch_size

    # first things first, we want a copy of our gradient sharded like our model, along with a loss value
    loss = jnp.zeros(())
    with jax.named_scope("zeros"):
        grad = jax.tree_map(jnp.zeros_like, model)
        grad = shard_with_axis_mapping(grad, parameter_axis_mapping)

    # second, we want to reshape our data to (num_micro_steps, micro_batch_size, ...), sharded along the data axis
    inputs = _reshape_for_microbatch(Batch, Microbatch, AccumStep, inputs, parameter_axis_mapping)

    # third, we want to do compute.
    def loop(acc, microbatch):
        loss, grad = acc
        with jax.named_scope("grad"):
            this_loss, this_grad = f(model, *microbatch)
            this_grad = shard_with_axis_mapping(this_grad, parameter_axis_mapping)

        with jax.named_scope("accum"):
            loss += this_loss
            grad = jax.tree_map(jnp.add, grad, this_grad)
            grad = shard_with_axis_mapping(grad, parameter_axis_mapping)

        return loss, grad

    loss, grad = hax.fold(loop, AccumStep)((loss, grad), inputs)

    return loss / num_micro_steps, jax.tree_map(lambda x: x / num_micro_steps, grad)


def _reshape_for_microbatch(Batch: Axis, Microbatch: Axis, AccumStep: Axis, inputs, axis_mapping):
    def _reshape(x):
        if isinstance(x, hax.NamedArray):
            x = x.unflatten_axis(Batch, (AccumStep, Microbatch))
            return hax.shard_with_axis_mapping(x, axis_mapping)
        elif isinstance(x, jnp.ndarray):
            x = x.reshape((AccumStep.size, Microbatch.size) + x.shape[1:])
            return with_sharding_constraint(x, PartitionSpec(None, ResourceAxis.DATA, *(None,) * (len(x.shape) - 2)))
        else:
            assert jnp.isscalar(x)
            return x

    return jax.tree_map(_reshape, inputs, is_leaf=is_named_array)<|MERGE_RESOLUTION|>--- conflicted
+++ resolved
@@ -1,17 +1,13 @@
 from typing import Protocol, Tuple, TypeVar
 
+import jax
+import jax.numpy as jnp
+
 import haliax as hax
-import jax
 from haliax import Axis
 from haliax.jax_utils import named_call
 from haliax.partitioning import ResourceAxis, shard_with_axis_mapping
 from haliax.util import is_named_array
-<<<<<<< HEAD
-from jax import numpy as jnp
-from jax.experimental.pjit import with_sharding_constraint
-from jax.sharding import PartitionSpec
-=======
->>>>>>> d299edfd
 
 from levanter.utils.jax_utils import reduce
 
