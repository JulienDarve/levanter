import logging
import os
import typing
from dataclasses import dataclass
from typing import Any, Optional

<<<<<<< HEAD
import jax
import numpy as np
=======
import fsspec
>>>>>>> 4110cd03

from levanter.tracker import Tracker, TrackerConfig
from levanter.tracker.histogram import Histogram


pylogger = logging.getLogger(__name__)

if typing.TYPE_CHECKING:
    from tensorboardX import SummaryWriter  # noqa: F401


class TensorboardTracker(Tracker):
    name: str = "tensorboard"

    def __init__(self, writer: "SummaryWriter"):
        self.writer = writer

    def log_hyperparameters(self, hparams: typing.Mapping[str, Any]):
        self.writer.add_hparams(hparams, {"dummy": 0})

    def log(self, metrics: typing.Mapping[str, Any], *, step, commit=None):
        del commit
        metrics = _flatten_nested_dict(metrics)
        for k, value in metrics.items():
            if isinstance(value, jax.Array):
                if value.ndim == 0:
                    value = value.item()
                else:
                    value = np.array(value)
            elif isinstance(value, Histogram):
                num = value.num
                if hasattr(num, "item"):
                    num = num.item()
                self.writer.add_histogram_raw(
                    k,
                    min=value.min.item(),
                    max=value.max.item(),
                    num=num,
                    sum=value.sum.item(),
                    sum_squares=value.sum_squares.item(),
                    bucket_limits=np.array(value.bucket_limits).tolist(),
                    bucket_counts=np.concatenate([[0], np.array(value.bucket_counts)]).tolist(),
                    global_step=step,
                )
                continue

            self.writer.add_scalar(k, value, global_step=step)

    def log_summary(self, metrics: dict[str, Any]):
        for k, v in metrics.items():
            self.writer.add_scalar(k, v, global_step=None)

    def log_artifact(self, artifact_path, *, name: Optional[str] = None, type: Optional[str] = None):
        log_path = self.writer.logdir
        # sync the artifact to the logdir via fsspec
        try:
            fs, fs_path = fsspec.core.url_to_fs(log_path)
            fs.put(artifact_path, os.path.join(fs_path, name or os.path.basename(artifact_path)), recursive=True)
        except Exception:
            pylogger.exception(f"Error logging artifact {artifact_path} to {log_path}")
            return


@TrackerConfig.register_subclass("tensorboard")
@dataclass
class TensorboardConfig(TrackerConfig):
    logdir: str = "tblogs"
    comment: Optional[str] = ""
    purge_step: Optional[int] = None
    max_queue: Optional[int] = 10
    flush_secs: Optional[int] = 120
    filename_suffix: Optional[str] = ""
    write_to_disk: Optional[bool] = True

    def init(self, run_id: Optional[str]) -> TensorboardTracker:
        dir_to_write = self.logdir
        if run_id is not None:
            dir_to_write = os.path.join(dir_to_write, run_id)

        pylogger.info(f"Writing Tensorboard logs to {dir_to_write}")

        from tensorboardX import SummaryWriter  # noqa: F811

        writer = SummaryWriter(
            dir_to_write,
            comment=self.comment,
            purge_step=self.purge_step,
            max_queue=self.max_queue,
            flush_secs=self.flush_secs,
            filename_suffix=self.filename_suffix,
            write_to_disk=self.write_to_disk,
        )

        return TensorboardTracker(writer)


def _flatten_nested_dict(d):
    def items():
        for key, value in d.items():
            if isinstance(value, dict):
                for subkey, subvalue in _flatten_nested_dict(value).items():
                    yield key + "/" + subkey, subvalue
            else:
                yield key, value

    return dict(items())<|MERGE_RESOLUTION|>--- conflicted
+++ resolved
@@ -4,12 +4,9 @@
 from dataclasses import dataclass
 from typing import Any, Optional
 
-<<<<<<< HEAD
+import fsspec
 import jax
 import numpy as np
-=======
-import fsspec
->>>>>>> 4110cd03
 
 from levanter.tracker import Tracker, TrackerConfig
 from levanter.tracker.histogram import Histogram
