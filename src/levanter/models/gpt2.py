--- conflicted
+++ resolved
@@ -320,36 +320,17 @@
     def init(Vocab: Axis, config: Gpt2Config, *, key) -> "Gpt2Embeddings":
         k_wte, k_wpe, k_out = jrandom.split(key, 3)
 
-<<<<<<< HEAD
-        # token_embeddings = hax.random.normal(k_wte, (Vocab, config.Embed)) * config.initializer_range
-        # position_embeddings = hax.random.normal(k_wpe, (config.Pos, config.Embed)) * (config.initializer_range / 2)
-=======
->>>>>>> 768a7e62
-        token_embeddings = hnn.Embedding.init(
-            Vocab, config.Embed, key=k_wte, initializer_range=config.initializer_range
-        )
-        position_embeddings = hnn.Embedding.init(
-            config.Pos, config.Embed, key=k_wpe, initializer_range=config.initializer_range / 2
-        )
+        token_embeddings = hnn.Embedding.init(Vocab, config.Embed, config.initializer_range, key=k_wte)
+        position_embeddings = hnn.Embedding.init(config.Pos, config.Embed, config.initializer_range / 2, key=k_wpe)
         dropout = hnn.Dropout(pdrop=config.embed_pdrop)
 
         return Gpt2Embeddings(Vocab, config, token_embeddings, position_embeddings, dropout)
 
     @named_call
     def embed(self, input_ids, *, key):
-<<<<<<< HEAD
-        # input_embeds = self.token_embeddings.take("vocab", input_ids)
-        # position_embeds = self.position_embeddings
-        input_embeds = self.token_embeddings(input_ids)
-
-        input_Pos = input_ids.resolve_axis("position")
-        position_embeds = self.position_embeddings.embed(hax.arange(input_Pos))
-        # x = input_embeds + position_embeds["position", hax.dslice(0, input_len)]
-=======
         input_embeds = self.token_embeddings(input_ids)
         input_Pos = input_ids.resolve_axis("position")
         position_embeds = self.position_embeddings.embed(hax.arange(input_Pos))
->>>>>>> 768a7e62
         x = input_embeds + position_embeds
         x = self.dropout(x, key=key)
 
@@ -362,11 +343,6 @@
         return {"token_embeddings": "wte", "position_embeddings": "wpe"}
 
     def resize_embeddings(self, new_size: int, key: Optional[PRNGKeyArray] = None):
-<<<<<<< HEAD
-        # new_weights = hax.tree_util.resize_axis(self.token_embeddings, self.Vocab, new_size, key=key)
-        # return dataclasses.replace(self, Vocab=self.Vocab.resize(new_size), token_embeddings=new_weights)
-=======
->>>>>>> 768a7e62
         new_token_embeddings = self.token_embeddings.resize_embeddings(new_size, key=key)
         return dataclasses.replace(self, Vocab=self.Vocab.resize(new_size), token_embeddings=new_token_embeddings)
 
