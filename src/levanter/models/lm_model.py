import abc
from typing import Generic, Optional, Type, TypeVar

import draccus
import equinox as eqx
import jax
import jax.numpy as jnp
from jax.random import PRNGKey

import haliax as hax
from haliax import Axis, NamedArray

from levanter.models.attention import AttentionMask
from levanter.models.loss import next_token_loss

LmConfigT = TypeVar("LmConfigT", bound="LmConfig")
LmT = TypeVar("LmT", bound="LmHeadModel")

class MaskedLmExample(eqx.Module):
    tokens: hax.NamedArray
    loss_mask: hax.NamedArray
    attn_mask: hax.NamedArray
    targets: Optional[hax.NamedArray] = None

    @staticmethod
    def masked_lm(
        tokens: hax.NamedArray, targets: hax.NamedArray, attn_mask: hax.NamedArray, mask_token_id: Optional[int] = None
    ) -> "MaskedLmExample":
        if tokens.ndim != 1:
            raise ValueError("tokens must be a 1D array")

        if not jnp.issubdtype(tokens.dtype, jnp.integer):
            raise ValueError("tokens must be an integer array")

        if tokens.shape != targets.shape:
            raise ValueError("tokens and targets must have the same shape")

        Pos = tokens.axes[0]

        mask = tokens.array != targets.array
        loss_mask = hax.named(mask.astype(jnp.float32), Pos)

        if mask_token_id is not None:
            ignore_mask = targets.array != mask_token_id
            loss_mask = loss_mask * hax.named(ignore_mask.astype(jnp.float32), Pos)

        return MaskedLmExample(tokens=tokens, targets=targets, loss_mask=loss_mask, attn_mask=attn_mask)


class LmExample(eqx.Module):
    tokens: hax.NamedArray
    loss_mask: hax.NamedArray
    attn_mask: AttentionMask | NamedArray = AttentionMask.causal()

    @staticmethod
    def causal(
        tokens: hax.NamedArray, *, loss_mask: Optional[hax.NamedArray] = None, ignore_id: Optional[int] = None
    ) -> "LmExample":
        if tokens.ndim != 1:
            raise ValueError("tokens must be a 1D array")

        if not jnp.issubdtype(tokens.dtype, jnp.integer):
            raise ValueError("tokens must be an integer array")

        Pos = tokens.axes[0]

        if loss_mask is None:
            loss_mask = 1 - hax.nn.one_hot(-1, Pos, dtype=jnp.float32)

        if ignore_id is not None:
            ignore_mask = hax.roll(tokens, -1, Pos) != ignore_id
            loss_mask = loss_mask * ignore_mask

        attn_mask = AttentionMask.causal()
        return LmExample(tokens=tokens, loss_mask=loss_mask, attn_mask=attn_mask)


class LmConfig(draccus.PluginRegistry, abc.ABC, Generic[LmT], discover_packages_path="levanter.models"):  # type: ignore
    @property
    @abc.abstractmethod
    def model_type(cls) -> Type[LmT]:
        pass

    @property
    @abc.abstractmethod
    def KeyPos(self) -> Axis:
        pass

    @property
    @abc.abstractmethod
    def Pos(self) -> Axis:
        pass

    def flops_per_token(self, vocab_size: int) -> Optional[float]:
        return None

    def build(self, Vocab: Axis, *, key: PRNGKey) -> "LmT":
        return self.model_type.init(Vocab, self, key=key)  # type: ignore

class LmHeadModel(Generic[LmConfigT], abc.ABC):
    @property
    @abc.abstractmethod
    def config(self) -> LmConfigT:
        pass

    @property
    @abc.abstractmethod
    def Vocab(self) -> Axis:
        pass

    @property
    def Pos(self) -> Axis:
        return self.config.Pos

    @property
    def KeyPos(self) -> Axis:
        return self.config.KeyPos

    @classmethod
    @abc.abstractmethod
    def init(cls, Vocab: Axis, config: LmConfigT, *, key: PRNGKey) -> "LmHeadModel[LmConfigT]":
        pass

    @abc.abstractmethod
    def __call__(
        self, input_ids: NamedArray, attn_mask: Optional[AttentionMask | NamedArray] = None, *, key=None
    ) -> NamedArray:
        print(f"input_ids shape: {input_ids.shape}")
        print(f"attn_mask shape: {attn_mask.shape}")

    @abc.abstractmethod
    def resize_vocab(self, new_size: int, key: Optional[PRNGKey] = None) -> "LmHeadModel[LmConfigT]":
        pass

<<<<<<< HEAD
=======
    def compute_loss(
        self,
        example: LmExample,
        *,
        key=None,
        reduction: Optional[hax.ReductionFunction] = hax.mean,
        reduction_axis: Optional[hax.AxisSelection] = None,
    ) -> jnp.ndarray | NamedArray:
        logits = self(example.tokens, example.attn_mask, key=key)
        logits = logits.astype(jnp.float32)
        if example.targets is not None:
            targets = example.targets
        else:
            targets = hax.roll(example.tokens, -1, axis=self.Pos.name)
        
        target_y = hax.nn.one_hot(targets, self.Vocab, dtype=logits.dtype)
        loss = cross_entropy_loss(
            logits, self.Vocab, target_y, reduction, reduction_axis=reduction_axis, where=example.loss_mask
        )

        return loss

>>>>>>> 399e08c5
    @property
    def vocab_size(self) -> int:
        return self.Vocab.size


def compute_next_token_loss(
    model: LmHeadModel,
    example: LmExample,
    *,
    key=None,
    reduction: Optional[hax.ReductionFunction] = hax.mean,
    reduction_axis: Optional[hax.AxisSelection] = None,
    logsumexp_weight: Optional[float] = None,
    loss_dtype: Optional[Type[jnp.dtype]] = jnp.float32,
) -> jnp.ndarray | NamedArray:
    """
    Computes the cross-entropy loss for a language modeling example. If reduction is not None, the loss is reduced
    across the reduction axis (with reduction_axis=None meaning all axes). If reduction is None, the loss is not
    reduced, and the result is a named array with axes (*batch axes, sequence_length).
    """
    logits = model(example.tokens, example.attn_mask, key=key)
    if loss_dtype is not None:
        logits = logits.astype(loss_dtype)

    loss = next_token_loss(
        model.Pos,
        model.Vocab,
        logits,
        example.tokens,
        loss_mask=example.loss_mask,
        reduction=reduction,
        reduction_axis=reduction_axis,
        logsumexp_weight=logsumexp_weight,
    )

    return loss<|MERGE_RESOLUTION|>--- conflicted
+++ resolved
@@ -12,6 +12,7 @@
 
 from levanter.models.attention import AttentionMask
 from levanter.models.loss import next_token_loss
+
 
 LmConfigT = TypeVar("LmConfigT", bound="LmConfig")
 LmT = TypeVar("LmT", bound="LmHeadModel")
@@ -132,31 +133,6 @@
     def resize_vocab(self, new_size: int, key: Optional[PRNGKey] = None) -> "LmHeadModel[LmConfigT]":
         pass
 
-<<<<<<< HEAD
-=======
-    def compute_loss(
-        self,
-        example: LmExample,
-        *,
-        key=None,
-        reduction: Optional[hax.ReductionFunction] = hax.mean,
-        reduction_axis: Optional[hax.AxisSelection] = None,
-    ) -> jnp.ndarray | NamedArray:
-        logits = self(example.tokens, example.attn_mask, key=key)
-        logits = logits.astype(jnp.float32)
-        if example.targets is not None:
-            targets = example.targets
-        else:
-            targets = hax.roll(example.tokens, -1, axis=self.Pos.name)
-        
-        target_y = hax.nn.one_hot(targets, self.Vocab, dtype=logits.dtype)
-        loss = cross_entropy_loss(
-            logits, self.Vocab, target_y, reduction, reduction_axis=reduction_axis, where=example.loss_mask
-        )
-
-        return loss
-
->>>>>>> 399e08c5
     @property
     def vocab_size(self) -> int:
         return self.Vocab.size
