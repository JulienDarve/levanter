import atexit
import copy
import functools
import logging as pylogging
import os
import sys
import typing
import warnings
from dataclasses import dataclass
from functools import cached_property
from pathlib import Path
from typing import (
    Any,
    Callable,
    Dict,
    Generic,
    Iterable,
    List,
    Mapping,
    Optional,
    Protocol,
    Sequence,
    Tuple,
    TypeVar,
    Union,
)

import equinox as eqx
import jax
import jmp
import numpy as np
from draccus import field
from jax import ShapeDtypeStruct
from jax.experimental import multihost_utils
from jax.sharding import Mesh
from jaxtyping import PRNGKeyArray, PyTree
from optax import GradientTransformation, OptState

import haliax as hax
from haliax import Axis
from haliax.partitioning import ResourceAxis, ResourceMapping, named_jit
from haliax.types import Scalar

import levanter.logging
import levanter.tracker
import levanter.tracker.wandb
from levanter import tracker
from levanter.checkpoint import CheckpointerConfig
from levanter.config import JsonAtom
from levanter.data import Dataset, ReplicatedBatchLoader, ShardableDataset, ShardedBatchLoader
from levanter.distributed import DistributedConfig, RayConfig
<<<<<<< HEAD
from levanter.grad_accum import accumulate_gradients_sharded
from levanter.logging import capture_time
from levanter.optim import SecondOrderTransformation
from levanter.tracker import TrackerConfig
=======
from levanter.grad_accum import microbatched
from levanter.logging import WandbConfig, capture_time
>>>>>>> 14b514d7
from levanter.types import FilterSpec
from levanter.utils import cloud_utils
from levanter.utils.jax_utils import is_inexact_arrayish
from levanter.utils.tree_utils import inference_mode


logger = pylogging.getLogger(__name__)

X = TypeVar("X")  # Input
M = TypeVar("M", bound=PyTree)
S = TypeVar("S", bound=PyTree)

DEFAULT_JAX_CONFIG = {
    "jax_threefry_partitionable": True,
    "jax_softmax_custom_jvp": True,
}

# A note on the semantics of "step" vs "next_step":
# The "step" of a TrainerState is the state after `step` steps have been taken.
# A "StepInfo"'s step is the step that was just completed. If you want the next step, use `next_step`.


@dataclass
class TrainerState(Generic[M]):
    step: int
    model: M
    opt_state: OptState
    training_key: PRNGKeyArray


@dataclass
class StepInfo(Generic[M]):
    state: TrainerState[M]
    loss: float
    step_duration: float

    model = property(lambda self: self.state.model)
    opt_state = property(lambda self: self.state.opt_state)
    next_key = property(lambda self: self.state.training_key)

    step = property(lambda self: self.state.step - 1)
    """
    The step that was just completed. If you want the next step, use `next_step`.
    """
    next_step = property(lambda self: self.state.step)


@dataclass
class _Hook:
    fn: Callable[[StepInfo], None]
    every: int


class TrainerHooks:
    hooks: List[_Hook]

    def __init__(self):
        self.hooks = []

    def run_hooks(self, info: StepInfo, force: bool = False):
        for hook in self.hooks:
            if force or info.step % hook.every == 0:
                hook.fn(info)

    def add_hook(self, fn: Optional[Callable[[StepInfo], Any]] = None, *, every: int = 1):
        def decorator(fn: Callable[[StepInfo], None]):
            self.hooks.append(_Hook(fn, every))

        if fn is None:
            return decorator
        else:
            return decorator(fn)


class Trainer:
    config: "TrainerConfig"
    optimizer: GradientTransformation
    hooks: TrainerHooks
    tracker: levanter.tracker.Tracker
    is_trainable_param: Optional[PyTree[FilterSpec]]
    _raw_loss_function: Callable
    _cmanagers: List[typing.ContextManager] = []

    def __init__(
        self,
        config: "TrainerConfig",
        optimizer: GradientTransformation,
        loss_fn: Callable,
        *,
        is_trainable: PyTree[FilterSpec] = True,
    ):
        """

        Args:
            config:  the trainer config
            optimizer: the optimizer, e.g. `optax.adam(1e-3)` or produced by [levanter.trainer.OptimizerConfig][]
            loss_fn (Callable): the loss function. This should be a function that takes a model and some inputs and returns a
                scalar loss. It should be jit-able and should not have any side effects.
            is_trainable: optional filter spec for the trainable parameters. This is used to filter out non-trainable
                parameters for the optimizer state and for computing gradients. Non-trainable parameters are also
                not checkpointed. If you don't specify this, all parameters are assumed to be trainable.
        """
        self.hooks = TrainerHooks()
        self.config = config
        self._raw_loss_function = loss_fn
        self.optimizer = optimizer
        self.is_trainable_param = is_trainable

        self._cmanagers = []

    @cached_property
    def loss_fn(self):
        """
        Wrapped loss function that casts the model to compute precision and sets the context axis mapping to compute
        """

        @named_jit(in_axis_resources=self.parameter_axis_mapping, axis_resources=self.compute_axis_mapping)
        @functools.wraps(self._raw_loss_function)
        def fn(model, *batch, **batch_kwargs):
            with hax.axis_mapping(self.compute_axis_mapping):
                model = self.mp.cast_to_compute(model)
                return self._raw_loss_function(model, *batch, **batch_kwargs)

        return fn

    @property
    def run_id(self) -> str:
        """Returns the run id"""
        assert self.config.id is not None
        return self.config.id

    @property
    def mp(self) -> jmp.Policy:
        """Returns the mixed precision policy"""
        return self.config.mp

    @typing.overload
    def add_hook(self, fn: Callable[[StepInfo], Any], *, every: int = 1):
        ...

    @typing.overload
    def add_hook(self, *, every: int = 1):
        ...

    def add_hook(self, fn: Optional[Callable[[StepInfo], Any]] = None, *, every: int = 1):
        return self.hooks.add_hook(fn, every=every)

    def run_hooks(self, info: StepInfo, force: bool = False):
        self.hooks.run_hooks(info, force=force)

    @property
    def parameter_axis_mapping(self) -> ResourceMapping:
        return self.config.parameter_axis_mapping

    @property
    def compute_axis_mapping(self) -> ResourceMapping:
        return self.config.compute_axis_mapping

    @property
    def device_mesh(self) -> Mesh:
        return self.config.device_mesh

    @property
    def TrainBatch(self):
        return self.config.TrainBatch

    @property
    def EvalBatch(self):
        return self.config.EvalBatch

    def __enter__(self):
        if len(self._cmanagers) > 0:
            raise RuntimeError("Trainer is already entered")

        self._cmanagers = [
            # levanter.current_tracker(self.tracker),
            self.device_mesh,
            hax.axis_mapping(self.parameter_axis_mapping),
        ]

        for cmanager in self._cmanagers:
            cmanager.__enter__()

        return self

    def __exit__(self, *args):
        problems = []
        for cmanager in reversed(self._cmanagers):
            try:
                cmanager.__exit__(*args)
            except Exception as e:
                problems.append(e)

        self._cmanagers = []

        if len(problems) > 0:
            raise RuntimeError("Exception(s) occurred while exiting trainer", problems) from problems[0]

    def initial_state(
        self, training_key: PRNGKeyArray, model: Optional[M] = None, model_init: Optional[Callable[[], M]] = None
    ) -> TrainerState:
        """
        Initializes the model, optimizer state, and random key. Also handles loading a checkpoint if needed.

        Returns:
            model, opt_state, key, resume_step
        """
        if model is not None and model_init is not None:
            raise ValueError("only one of model and model_init should be specified")
        elif model is None and model_init is None:
            raise ValueError("one of model and model_init must be specified")

        if model is not None:
            # we can't just use `lambda: model` because JAX jit can't see captures, but it can see partials
            # We can't use plain partials because they aren't pytrees
            model_init = jax.tree_util.Partial(lambda m: m, model)

        assert model_init is not None

        model_shape, opt_state_shape = eqx.filter_eval_shape(self._init_model_and_opt_state, model_init)

        # we only checkpoint the trainable parameters, so we need to filter out the non-trainable ones
        trainable_model_shape = self.trainable_params_only(model_shape)

        ckpt = self.maybe_load_checkpoint(
            trainable_model_shape,
            (opt_state_shape, training_key),
            axis_mapping=self.parameter_axis_mapping,
            mesh=self.device_mesh,
        )

        if ckpt is not None:
            trainable_model, (opt_state, training_key), completed_step = ckpt
            if model is not None:
                model = eqx.combine(trainable_model, model)
            else:
                model = eqx.combine(trainable_model, model_shape)

            if any(isinstance(leaf, ShapeDtypeStruct) for leaf in jax.tree_leaves(model)):
                # if we're resuming, we need to re-initialize the non-trainable parameters to their original values
                non_trainable = named_jit(self._init_non_trainable_params, self.parameter_axis_mapping)(model_init)
                model = eqx.combine(trainable_model, non_trainable)

            step = completed_step + 1
        elif self.config.initialize_from is not None:
            # initialize from a levanter checkpoint
            logger.info(f"Initializing model from checkpoint {self.config.initialize_from}")
            match levanter.checkpoint.load_checkpoint(
                model_shape,
                None,
                self.config.initialize_from,
                axis_mapping=self.parameter_axis_mapping,
                mesh=self.device_mesh,
            ):
                # new_model is probably only the trainable parameters, so we init the rest
                case base_model, _, loaded_step:
                    logger.info(f"Initialized from step {loaded_step} of {self.config.initialize_from}")
                    old_model_init = model_init

                    model_init = jax.tree_util.Partial(lambda m: eqx.combine(m, old_model_init()), base_model)
                    model, opt_state = named_jit(self._init_model_and_opt_state, self.parameter_axis_mapping)(
                        model_init
                    )

                    step = 0
                case None:
                    raise ValueError(f"Could not load model from checkpoint {self.config.initialize_from}")
        else:
            model, opt_state = named_jit(self._init_model_and_opt_state, self.parameter_axis_mapping)(model_init)
            step = 0

        return TrainerState(step, model, opt_state, training_key)

    def train_step(self, state: TrainerState[M], *batch: X, **batch_kwargs) -> StepInfo[M]:
        """
        Performs a single training step.
        """
        with capture_time() as step_time:
            key, new_key = jax.random.split(state.training_key)
            loss, new_model, new_optstate = self._train_step_fn(
                state.model, state.opt_state, *batch, **batch_kwargs, key=key
            )
            # force the loss so timing numbers are accurate. laziness isn't going to help here (i think?)
            loss = loss.item()  # type: ignore

        return StepInfo(TrainerState(state.step + 1, new_model, new_optstate, new_key), loss, step_time())

    def training_steps(
        self, state: TrainerState[M], train_loader, run_hooks: bool = True
    ) -> typing.Iterator[StepInfo]:
        """
        Generator that yields training steps and runs hooks.
        """
        iter_data = iter(train_loader)
        # with levanter.current_tracker(self.tracker):
        while state.step < self.config.num_train_steps:
            with capture_time() as loading_time:
                example = next(iter_data)

            levanter.tracker.log_metrics({"throughput/loading_time": loading_time()}, step=state.step)

            info = self.train_step(state, example)
            state = info.state

            if run_hooks:
                with capture_time() as hook_time:
                    self.run_hooks(info)

                levanter.tracker.log_metrics({"throughput/hook_time": hook_time()}, step=state.step)

            yield info

    def train(self, state: TrainerState[M], train_loader: Iterable[X], run_hooks: bool = True) -> StepInfo[M]:
        """
        Performs training until the number of steps is reached.
        """
        for info in self.training_steps(state, train_loader, run_hooks=run_hooks):
            pass

        if run_hooks:
            # force hooks to run at the end
            self.run_hooks(info, force=True)

        return info

    def add_default_hooks(self, eval_dataset: Optional[Iterable[X]] = None):
        from levanter import callbacks

        self.add_hook(callbacks.pbar_logger(total=self.config.num_train_steps), every=1)
        self.add_hook(callbacks.log_step_info, every=1)
        if eval_dataset is not None:
            self.add_eval_hook(eval_dataset)
        # engine.add_hook(callbacks.log_memory_usage(), every=1)
        checkpointer = self.config.checkpointer.create(self.run_id, self.is_trainable_param)
        self.add_hook(checkpointer.on_step, every=1)  # checkpointer manages its own frequency

    def add_eval_hook(self, eval_dataset, name: Optional[str] = None):
        from levanter import callbacks

        eval_loader = self.replicated_loader(eval_dataset, self.EvalBatch)

        if eval_loader and (self.config.max_eval_batches is None or self.config.max_eval_batches > 0):

            @eqx.filter_jit
            def eval_loss(model, *batch, **batch_kwargs):
                model = inference_mode(model, True)
                return self.loss_fn(model, *batch, **batch_kwargs, key=None)

            self.add_hook(
                callbacks.compute_validation_loss(
                    eval_loss, eval_loader, max_batches=self.config.max_eval_batches, name=name
                ),
                every=self.config.steps_per_eval,
            )

    def replicated_loader(self, dataset: Dataset[X], batch_axis: Axis) -> ReplicatedBatchLoader[X]:
        """Creates a replicated batch loader for the given dataset. Generally you should use this
        if you either be able to make a single pass over the dataset.

        Args:
            dataset (Dataset): the dataset to load
            batch_axis (Axis): the batch axis

        Returns:
            ReplicatedBatchLoader: the batch loader
        """
        return ReplicatedBatchLoader(dataset, self.device_mesh, batch_axis, self.compute_axis_mapping)

    def sharded_loader(self, dataset: ShardableDataset[X], batch_axis: Axis) -> ShardedBatchLoader[X]:
        """Creates a sharded batch loader for the given dataset. Generally you should use this
        for training and you don't care about epoch boundaries.

        Args:
            dataset (Dataset): the dataset to load
            batch_axis (Axis): the batch axis

        Returns:
            ShardedBatchLoader: the batch loader
        """
        return ShardedBatchLoader(dataset, self.device_mesh, batch_axis, self.compute_axis_mapping)

    @cached_property
    def _train_step_fn(self):
        @named_jit(
            axis_resources=self.parameter_axis_mapping,
            out_axis_resources=self.parameter_axis_mapping,
            donate_args=(True, True),
        )
        def train_step(model, opt_state, *batch, **batch_kwargs):
            model = inference_mode(model, False)

            # we do this so that we only take the gradients of the trainable parameters
            trainable_model, rest_model = self.partition_trainable_params(model)

            def split_loss_fn(trainable_model, *batch, **batch_kwargs):
                model = eqx.combine(trainable_model, rest_model)
                return self.loss_fn(model, *batch, **batch_kwargs)

            loss, grads = self._compute_gradients_microbatched(split_loss_fn, trainable_model, batch, **batch_kwargs)

            updates, opt_state = self.optimizer.update(grads, opt_state, params=trainable_model)

            if isinstance(self.optimizer, SecondOrderTransformation):
                opt_state = self.optimizer.update_hessian(
                    opt_state, split_loss_fn, trainable_model, *batch, **batch_kwargs
                )

            model = eqx.apply_updates(model, updates)

            return loss, model, opt_state

        return train_step

    def _compute_gradients_microbatched(self, loss_fn, model: M, batch, **batch_kwargs) -> tuple[Scalar, M]:
        grad_fn = eqx.filter_value_and_grad(loss_fn, has_aux=False)
        grad_fn = microbatched(
            grad_fn,
            self.TrainBatch,
            self.config.microbatch_size,
            self.parameter_axis_mapping,
            self.compute_axis_mapping,
        )
        return grad_fn(model, *batch, **batch_kwargs)

    def _init_model_and_opt_state(self, model_init):
        model = model_init()
        # only force trainable params to param precision. Other params are cast to compute precision
        trainable, non_trainable = self.partition_trainable_params(model)
        trainable = self.mp.cast_to_param(trainable)
        non_trainable = self.mp.cast_to_compute(non_trainable)
        model = eqx.combine(trainable, non_trainable)
        opt_state = self.optimizer.init(trainable)
        return model, opt_state

    def _init_non_trainable_params(self, model_init):
        model = model_init()
        # only force trainable params to param precision. Other params are cast to compute precision
        trainable, non_trainable = self.partition_trainable_params(model)
        non_trainable = self.mp.cast_to_compute(non_trainable)
        return non_trainable

    def trainable_params_only(self, model: M) -> M:
        """
        Filters out non-trainable parameters from the model. This is used internally to
        for the optimizer state and to compute gradients, but you can also use it to filter out
        params for logging or something.
        """
        return self.partition_trainable_params(model)[0]

    def partition_trainable_params(self, model):
        """
        Partitions the model into trainable and non-trainable parameters. This is used internally
        for the gradient calculation and checkpointing, but you can also use it to filter out params for logging
        or something.

        Returns:
            trainable, non-trainable
        """

        def trainable_and_diffable(pred):
            if callable(pred):
                return lambda x: pred(x) and is_inexact_arrayish(x)
            elif pred is True:
                return is_inexact_arrayish
            else:
                return pred

        combined_mask = jax.tree_util.tree_map(trainable_and_diffable, self.is_trainable_param)
        return eqx.partition(model, combined_mask)

    def maybe_load_checkpoint(
        self, model: M, training_state: S, *, axis_mapping=None, mesh=None
    ) -> Optional[Tuple[M, S, int]]:
        """Loads a checkpoint if one exists and we're supposed to load it,
        otherwise returns the model and training state as is"""
        if self.config.load_checkpoint is not False:
            # TODO: don't remake the checkpointer every time
            checkpointer = self.config.checkpointer.create(self.run_id)
            load_checkpoint_path = self.config.load_checkpoint_path

            if load_checkpoint_path is None:
                load_checkpoint_path = self.config.checkpointer.expanded_path(self.run_id)

            ckpt = checkpointer.load_checkpoint(
                model, training_state, load_checkpoint_path, axis_mapping=axis_mapping, mesh=mesh
            )

            if ckpt is None and self.config.load_checkpoint is True:
                raise ValueError(f"Could not load checkpoint from {load_checkpoint_path}")

            return ckpt
        else:
            return None


def _initialize_global_tracker(config, run_id):
    if isinstance(config, Sequence):
        tracker = levanter.tracker.CompositeTracker([c.init(run_id) for c in config])
    else:
        tracker = config.init(run_id)

    levanter.tracker.set_global_tracker(tracker)


@dataclass
class TrainerConfig:
    seed: int = 0  # random seed
    mp: jmp.Policy = jmp.get_policy("f32")  # mixed precision policy

    wandb: Optional[tracker.wandb.WandbConfig] = None
    log_dir: Path = Path("logs/")
    run_base_dir: Path = Path("runs/")
    id: Optional[str] = None  # run id. if None, will be set to a random string

    tracker: TrackerConfig | Tuple[TrackerConfig, ...] = field(default_factory=tracker.wandb.WandbConfig)

    # config related to partitioning

    batch_axis: Optional[str] = "batch"  # Batch axis for data parallel.
    fsdp_axis: Optional[Union[str, List[str]]] = "embed"  # Axis/Axes to use for FSDP
    tensor_parallel_axes: Optional[List[str]] = None  # Axes, if any, to use for tensor parallelism

    # TODO: in theory we can support tuples of physical axis names, but I don't think anyone actually uses that.
    axis_resources: Mapping[str, str] = field(default_factory=dict)
    """mapping from logical axis to physical axis. batch_axis, fsdp_axis, and tensor_parallel_axes are preferred"""
    parameter_axis_resources: Mapping[str, str] = field(default_factory=dict)  # overrides axis_mapping for parameter
    """logical->physical mapping for parameter/optimizer sharding. fsdp_axis and tensor_parallel_axes are preferred"""
    model_axis_size: int = 1  # how many devices to shard each model over. Data axis is the other axis

    # Config related to batch sizes
    train_batch_size: int = 512
    per_device_parallelism: int = -1
    """how many examples to process in parallel on each device. -1 (default) means train_batch_size/num_devices"""

    per_device_eval_parallelism: int = -1
    """how many examples to process in parallel on each device. -1 (default) means same as per_device_parallelism"""

    # Config related to duration
    num_train_steps: int = 400_000  # number of training steps
    steps_per_eval: int = 1_000  # how often to evaluate
    max_eval_batches: Optional[int] = None  # max number of batches to evaluate on. None means all batches

    checkpointer: CheckpointerConfig = field(default_factory=CheckpointerConfig)
    load_checkpoint: Optional[bool] = None
    """if None (default), we'll load a checkpoint if it exists. If true, we must load a checkpoint"""
    load_checkpoint_path: Optional[str] = None
    """can be a parent (to find latest) or a specific checkpoint. if None, will set to checkpointer.base_path."""
    initialize_from: Optional[str] = None  # Levanter trainer checkpoint to initialize from

    jax_config: Dict[str, JsonAtom] = field(
        default_factory=lambda: copy.deepcopy(DEFAULT_JAX_CONFIG)
    )  # config to pass to jax.config.update

    distributed: DistributedConfig = DistributedConfig()
    ray: RayConfig = field(default_factory=RayConfig)

    # whether or not to require an accelerator (e.g. TPU or GPU).
    # default depends on the platform: on macos False, else True
    require_accelerator: Optional[bool] = None

    # whether or not to shutdown the tpu at exit. If a float, shutdown after that many seconds. True = 5 minutes
    shutdown_at_exit: Union[bool, float] = False

    @property
    def TrainBatch(self):
        return Axis("batch", self.train_batch_size)

    @property
    def EvalBatch(self):
        return Axis("batch", self.eval_batch_size)

<<<<<<< HEAD
    def __post_init__(self):
        if self.wandb is not None:
            warnings.warn("wandb is deprecated. use tracker with type wandb instead", DeprecationWarning)
            self.tracker = self.wandb

    def initialize(self):
        """Initializes jax, logging, setting the run name/id in the process"""
        self._initialize_jax_config()
=======
    @property
    def microbatch_size(self):
        return self.per_device_parallelism * self.data_axis_size

    def initialize(self, all_config):
        """Initializes jax, wandb, logging, setting the run name/id in the process"""
>>>>>>> 14b514d7
        # Can't do full logging setup until we've initialized jax b/c we use jax for rank id
        pylogging.basicConfig(level=pylogging.INFO)
        self.distributed.initialize()
        self._validate_and_set_defaults()

        id = self._maybe_set_id()
        levanter.logging.init_logging(self.log_dir, f"{id}.log")
        _initialize_global_tracker(self.tracker, id)

        self.ray.initialize()

        if self.require_accelerator is None:
            self.require_accelerator = not sys.platform.startswith("darwin")

        if self.require_accelerator:
            if jax.default_backend() == "cpu":
                raise RuntimeError("No accelerator found. Please run on a TPU or GPU.")

        if self.shutdown_at_exit is not False:
            if isinstance(self.shutdown_at_exit, bool):
                self.shutdown_at_exit = 5.0 * 60
            logger.info(f"At end of run, shutting down TPU VM in {self.shutdown_at_exit} seconds")
            atexit.register(cloud_utils.shutdown_tpu_vm, self.shutdown_at_exit)

    @cached_property
    def device_mesh(self) -> Mesh:
        devices = jax.devices()
        devices = np.array(devices).reshape(self.data_axis_size, self.model_axis_size)
        return Mesh(devices, (ResourceAxis.DATA, ResourceAxis.MODEL))

    @property
    def eval_batch_size(self):
        return self.per_device_eval_parallelism * self.data_axis_size

    @property
    def data_axis_size(self):
        """size of the data parallel/batch parallel axis."""
        assert jax.device_count() % self.model_axis_size == 0
        return jax.device_count() // self.model_axis_size

    @cached_property
    def compute_axis_mapping(self) -> ResourceMapping:
        """Mapping from logical axis to physical axis for compute."""
        axes_to_return = dict(self.axis_resources)

        tp_axes = self.tensor_parallel_axes or []
        if tp_axes and len(axes_to_return) > 0:
            logger.warning(f"tensor parallelism axes {tp_axes} will override axis_resources {axes_to_return}")
        for axis in tp_axes:
            axes_to_return[axis] = ResourceAxis.MODEL

        if self.batch_axis is not None:
            axes_to_return[self.batch_axis] = ResourceAxis.DATA

        return axes_to_return

    @cached_property
    def parameter_axis_mapping(self) -> ResourceMapping:
        mapping = dict(self.compute_axis_mapping)

        for axis, resource in self.parameter_axis_resources.items():
            mapping[axis] = resource

        if isinstance(self.fsdp_axis, str):
            mapping[self.fsdp_axis] = ResourceAxis.DATA
        elif isinstance(self.fsdp_axis, list):
            for axis in self.fsdp_axis:
                mapping[axis] = ResourceAxis.DATA

        return mapping

    def _initialize_jax_config(self):
        for key, value in self.jax_config.items():
            jax.config.update(key, value)

    def _maybe_set_id(self):
        # always do this so we don't get weird hangs if the id isn't set right
        # for random ids, we want to ensure that all hosts have the same id
        # NB: do NOT use the run seed here. we want the run id to be independent of the seed
        seed = np.random.randint(0, 2**31 - 1)
        seed = multihost_utils.broadcast_one_to_all(jax.numpy.array(seed, dtype=np.int32)).item()

        # RUN ID comes from a few places: the config, the environment, or wandb, or a random string
        if self.id is None:
            # TODO: this doesn't work with wandb sweeps. need to reconcile when we merge
            if "RUN_ID" in os.environ:
                self.id = os.environ["RUN_ID"]
            elif self.wandb is not None and self.wandb.id is not None:
                self.id = self.wandb.id
            else:
                # wandb run ids are 8 characters [a-z0-9], which we'll emulate here
                # we also want to ensure that all hosts have the same run id
                # we do this by syncing a random seed across all hosts and then using that to generate the run id
                gen = np.random.default_rng(seed)
                self.id = "".join(gen.choice(list("abcdefghijklmnopqrstuvwxyz0123456789"), 8))

            logger.info(f"Setting run id to {self.id}")

        return self.id

    # we can't do this in post_init because we don't want to call jax.device_count before calling distributed.initialize
    def _validate_and_set_defaults(self):
        if jax.device_count() % self.model_axis_size != 0:
            raise ValueError(
                f"num_devices ({jax.device_count()}) is not divisible by model_axis_size ({self.model_axis_size})"
            )

        if (
            jax.local_device_count() % self.model_axis_size != 0
            and self.model_axis_size % jax.local_device_count() != 0
        ):
            raise ValueError("either model_axis_size or local_device_count must be divisible by the other")

        if self.per_device_parallelism == -1:
            self.per_device_parallelism = self.train_batch_size // self.data_axis_size

        # validate size of per_device_parallelism
        if self.train_batch_size % (self.per_device_parallelism * self.data_axis_size) != 0:
            raise ValueError(
                f"train_batch_size ({self.train_batch_size}) must be divisible by per_device_parallelism *"
                f" data_axis_size ({self.per_device_parallelism}, {self.data_axis_size})"
            )

        if self.per_device_eval_parallelism == -1:
            self.per_device_eval_parallelism = self.per_device_parallelism


class AllConfig(Protocol):
    trainer: TrainerConfig


def initialize(config: TrainerConfig | AllConfig):
    """Initializes jax, logging, setting the run name/id in the process. Also initializes tracking and saves config
    as hyperparameters and an artifact"""
    if isinstance(config, TrainerConfig):
        trainer_config = config
    else:
        trainer_config = config.trainer

    trainer_config.initialize()
    levanter.tracker.log_configuration(config)


def _params_only(t):
    return eqx.filter(t, is_inexact_arrayish)<|MERGE_RESOLUTION|>--- conflicted
+++ resolved
@@ -49,15 +49,10 @@
 from levanter.config import JsonAtom
 from levanter.data import Dataset, ReplicatedBatchLoader, ShardableDataset, ShardedBatchLoader
 from levanter.distributed import DistributedConfig, RayConfig
-<<<<<<< HEAD
-from levanter.grad_accum import accumulate_gradients_sharded
+from levanter.grad_accum import microbatched
 from levanter.logging import capture_time
 from levanter.optim import SecondOrderTransformation
 from levanter.tracker import TrackerConfig
-=======
-from levanter.grad_accum import microbatched
-from levanter.logging import WandbConfig, capture_time
->>>>>>> 14b514d7
 from levanter.types import FilterSpec
 from levanter.utils import cloud_utils
 from levanter.utils.jax_utils import is_inexact_arrayish
@@ -629,23 +624,18 @@
     def EvalBatch(self):
         return Axis("batch", self.eval_batch_size)
 
-<<<<<<< HEAD
+    @property
+    def microbatch_size(self):
+        return self.per_device_parallelism * self.data_axis_size
+
     def __post_init__(self):
         if self.wandb is not None:
             warnings.warn("wandb is deprecated. use tracker with type wandb instead", DeprecationWarning)
             self.tracker = self.wandb
 
     def initialize(self):
-        """Initializes jax, logging, setting the run name/id in the process"""
+        """Initializes jax, wandb, logging, setting the run name/id in the process"""
         self._initialize_jax_config()
-=======
-    @property
-    def microbatch_size(self):
-        return self.per_device_parallelism * self.data_axis_size
-
-    def initialize(self, all_config):
-        """Initializes jax, wandb, logging, setting the run name/id in the process"""
->>>>>>> 14b514d7
         # Can't do full logging setup until we've initialized jax b/c we use jax for rank id
         pylogging.basicConfig(level=pylogging.INFO)
         self.distributed.initialize()
