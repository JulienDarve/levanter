import atexit
import copy
import dataclasses
import logging as pylogging
import os
import sys
import typing
import warnings
from dataclasses import dataclass
from functools import cached_property
from pathlib import Path
from typing import (
    Any,
    Callable,
    Dict,
    Generic,
    Iterable,
    List,
    Mapping,
    Optional,
    Protocol,
    Sequence,
    Tuple,
    TypeVar,
    Union,
)

import equinox as eqx
import jax
import jmp
import numpy as np
from draccus import field
from jax.experimental import multihost_utils
from jax.sharding import Mesh
from jaxtyping import PRNGKeyArray, PyTree
from optax import GradientTransformation, OptState

import haliax as hax
from haliax import Axis
from haliax.partitioning import ResourceAxis, ResourceMapping, named_jit
from haliax.types import IntScalar, Scalar

import levanter.checkpoint
import levanter.logging
import levanter.tracker
import levanter.tracker.wandb
from levanter import tracker
<<<<<<< HEAD
from levanter.checkpoint import CheckpointerConfig, load_checkpoint
=======
from levanter.checkpoint import CheckpointerConfig
>>>>>>> 5312b87f
from levanter.config import JsonAtom
from levanter.data import Dataset, ReplicatedBatchLoader, ShardableDataset, ShardedBatchLoader
from levanter.distributed import DistributedConfig, RayConfig
from levanter.grad_accum import microbatched
from levanter.logging import capture_time
from levanter.optim import SecondOrderTransformation
from levanter.tracker import TrackerConfig
<<<<<<< HEAD
from levanter.types import ComputeLossFunction, FilterSpec, ModuleComputeLoss
from levanter.utils import cloud_utils
from levanter.utils.jax_utils import as_arrayish, is_inexact_arrayish
=======
from levanter.types import FilterSpec
from levanter.utils import cloud_utils
from levanter.utils.jax_utils import is_inexact_arrayish
>>>>>>> 5312b87f
from levanter.utils.tree_utils import inference_mode


logger = pylogging.getLogger(__name__)

X = TypeVar("X")  # Input
M = TypeVar("M", bound=PyTree)

DEFAULT_JAX_CONFIG = {
    "jax_threefry_partitionable": True,
    "jax_softmax_custom_jvp": True,
}


class TrainerState(eqx.Module, Generic[M]):
    """
    This is the state of the trainer. It contains the model, optimizer state, and random key.
    It is an equinox Module becaues it is a PyTree that gets passed to the core `train_step` method
    of the Trainer. This unfortunately means that `step` is an Array and not an int, hence the IntScalar.

    It's designed to be extended by subclasses.
    """

    _step: IntScalar = eqx.field(converter=lambda x: as_arrayish(x))
    model: M
    opt_state: OptState
    training_key: PRNGKeyArray
    is_trainable: PyTree[FilterSpec]  # = eqx.field(static=True)

    @cached_property
    def step(self) -> int:
        return int(self._step)

    @property
    def trainable_model(self) -> M:
        return eqx.filter(self.model, self.is_trainable)


S = TypeVar("S", bound=TrainerState)


# A note on the semantics of "step" vs "next_step":
# The "step" of a TrainerState is the state after `step` steps have been taken.
# A "StepInfo"'s step is the step that was just completed. If you want the next step, use `next_step`.
@dataclass
class StepInfo(Generic[M]):
    state: TrainerState[M]
    loss: float
    step_duration: float

    model = property(lambda self: self.state.model)
    opt_state = property(lambda self: self.state.opt_state)

    step = property(lambda self: self.state.step - 1)
    """
    The step that was just completed. If you want the next step, use `next_step`.
    """
    next_step = property(lambda self: self.state.step)


@dataclass
class _Hook:
    fn: Callable[[StepInfo], None]
    every: int


class TrainerHooks:
    hooks: List[_Hook]

    def __init__(self):
        self.hooks = []

    def run_hooks(self, info: StepInfo, force: bool = False):
        for hook in self.hooks:
            if force or info.step % hook.every == 0:
                hook.fn(info)

    def add_hook(self, fn: Optional[Callable[[StepInfo], Any]] = None, *, every: int = 1):
        def decorator(fn: Callable[[StepInfo], None]):
            self.hooks.append(_Hook(fn, every))

        if fn is None:
            return decorator
        else:
            return decorator(fn)


# A note on extending Trainer:
# First, consider whether you can do what you want with hooks. Hooks can cover a lot of use cases.
# Sometimes, however, you need to do something more complicated. In that case, you can extend Trainer.
# In order to do that, you need to:
# * Extend TrainerState to add your additional state
# * Override `_train_step` to add your additional logic
# * Override `initial_state` or `_initialize_state_from_scratch` to initialize your additional state. (The latter is
# simpler and means you don't need to handle the checkpointing logic yourself.)
# * You might also need to override `training_steps` if you want to make the type checker happy.


class Trainer:
    config: "TrainerConfig"
    optimizer: GradientTransformation
    hooks: TrainerHooks
    tracker: levanter.tracker.Tracker
<<<<<<< HEAD
=======
    is_trainable_param: Optional[PyTree[FilterSpec]]
>>>>>>> 5312b87f
    _raw_loss_function: Callable
    _cmanagers: List[typing.ContextManager] = []

    def __init__(
        self,
        config: "TrainerConfig",
        optimizer: GradientTransformation,
        loss_fn: Optional[ComputeLossFunction] = None,
        *,
        add_default_hooks: bool = True,
    ):
        """

        Args:
            config:  the trainer config
            optimizer: the optimizer, e.g. `optax.adam(1e-3)` or produced by [levanter.optim.OptimizerConfig][]
            loss_fn (Callable): the loss function. This should be a function that takes a model and some inputs and returns a
                scalar loss. It should be jit-able and should not have any side effects.
        """
        self.hooks = TrainerHooks()
        self.config = config
        self.optimizer = optimizer
<<<<<<< HEAD
        self.loss_fn = loss_fn or ModuleComputeLoss()
        if isinstance(config.tracker, Sequence):
            self.tracker = levanter.tracker.CompositeTracker([c.init(self.run_id) for c in config.tracker])
        else:
            self.tracker = config.tracker.init(self.run_id)
=======
        self.is_trainable_param = is_trainable

        self._cmanagers = []

    @cached_property
    def loss_fn(self):
        """
        Wrapped loss function that casts the model to compute precision and sets the context axis mapping to compute
        """
>>>>>>> 5312b87f

        self._cmanagers = []

        if add_default_hooks:
            self._add_default_hooks()

    @property
    def run_id(self) -> str:
        """Returns the run id"""
        assert self.config.id is not None
        return self.config.id

    @property
    def mp(self) -> jmp.Policy:
        """Returns the mixed precision policy"""
        return self.config.mp

    @property
    def num_train_steps(self) -> int:
        return self.config.num_train_steps

    @typing.overload
    def add_hook(self, fn: Callable[[StepInfo], Any], *, every: int = 1):
        ...

    @typing.overload
    def add_hook(self, *, every: int = 1):
        ...

    def add_hook(self, fn: Optional[Callable[[StepInfo], Any]] = None, *, every: int = 1):
        return self.hooks.add_hook(fn, every=every)

    def run_hooks(self, info: StepInfo, force: bool = False):
        self.hooks.run_hooks(info, force=force)

    @property
    def parameter_axis_mapping(self) -> ResourceMapping:
        return self.config.parameter_axis_mapping

    @property
    def compute_axis_mapping(self) -> ResourceMapping:
        return self.config.compute_axis_mapping

    @property
    def param_env(self) -> hax.ResourceEnv:
        return self.config.param_env

    @property
    def compute_env(self) -> hax.ResourceEnv:
        return self.config.compute_env

    @property
    def device_mesh(self) -> Mesh:
        return self.config.device_mesh

    @property
    def TrainBatch(self):
        return self.config.TrainBatch

    @property
    def EvalBatch(self):
        return self.config.EvalBatch

    def __enter__(self):
<<<<<<< HEAD
        this_managers = [
            levanter.current_tracker(self.tracker),
            self.param_env,
        ]
        self._cmanagers.append(this_managers)

        for cmanager in this_managers:
=======
        if len(self._cmanagers) > 0:
            raise RuntimeError("Trainer is already entered")

        self._cmanagers = [
            # levanter.current_tracker(self.tracker),
            self.device_mesh,
            hax.axis_mapping(self.parameter_axis_mapping),
        ]

        for cmanager in self._cmanagers:
>>>>>>> 5312b87f
            cmanager.__enter__()

        return self

    def __exit__(self, *args):
<<<<<<< HEAD
        assert len(self._cmanagers) > 0, "Trainer.__exit__ called without corresponding Trainer.__enter__"
        cur_managers = self._cmanagers.pop()
        problems = []
        for cmanager in reversed(cur_managers):
=======
        problems = []
        for cmanager in reversed(self._cmanagers):
>>>>>>> 5312b87f
            try:
                cmanager.__exit__(*args)
            except Exception as e:
                problems.append(e)

<<<<<<< HEAD
=======
        self._cmanagers = []

>>>>>>> 5312b87f
        if len(problems) > 0:
            raise RuntimeError("Exception(s) occurred while exiting trainer", problems) from problems[0]

    def initial_state(
        self,
        training_key: PRNGKeyArray,
        model: Optional[M] = None,
        model_init: Optional[Callable[[], M]] = None,
        *,
        is_trainable: PyTree[FilterSpec] = True,
    ) -> TrainerState[M]:
        """
        Either loads a checkpoint or initializes a fresh trainer state. This is the recommended way to initialize
        a trainer state.

        This method is smart enough to handle subclasses of TrainerState. If you want to extend TrainerState, you
        can override _initialize_state_from_scratch

        Args
            is_trainable: optional filter spec for the trainable parameters. This is used to filter out non-trainable
                parameters for the optimizer state and for computing gradients. Non-trainable parameters are also
                not checkpointed. If you don't specify this, all parameters are assumed to be trainable.

        Returns:
            TrainerState: the initial state,
        """
        if model is not None and model_init is not None:
            raise ValueError("only one of model and model_init should be specified")
        elif model is None and model_init is None:
            raise ValueError("one of model and model_init must be specified")

        if model is not None:
            # we can't just use `lambda: model` because JAX jit can't see captures, but it can see jax partials
            model_init = jax.tree_util.Partial(lambda m: m, model)

        del model
        assert model_init is not None

        # first try to load a full trainer state checkpoint
        checkpoint_path = self.config.load_checkpoint_path
        if checkpoint_path is None:
            checkpoint_path = self.config.checkpointer.expanded_path(self.run_id)

        do_load_checkpoint = self.config.load_checkpoint
        initial_model_path = self.config.initialize_from

        # we don't save the full trainer state, so we need to filter out the non-trainable parameters

        def init_state_and_model(model_init, training_key, is_trainable):
            model = model_init()
            state = self._initialize_state_from_scratch(model, training_key, is_trainable)
            return state

        trainer_state_shape = eqx.filter_eval_shape(init_state_and_model, model_init, training_key, is_trainable)
        saveable_state_shape = _make_saveable_trainer_state(trainer_state_shape, is_trainable)

        if do_load_checkpoint is not False:
            try:
                state = load_checkpoint(saveable_state_shape, checkpoint_path, self.param_env)
            except FileNotFoundError:
                if do_load_checkpoint:
                    raise
                else:
                    state = None

        # if that fails, try to load just a model from a checkpoint for initialization
        if state is None and initial_model_path is not None:
            logger.info(f"Initializing from {initial_model_path}")
            # todo: we are potentially holding two models in memory at once here, if we pass in a model
            # instead of a model_init and we use initialize_from. We could avoid this by deleting
            # any to-be-loaded parameters from the model before loading, but that's a bit more complicated
            loaded_model = load_checkpoint(
                saveable_state_shape.model,
                initial_model_path,
                env=self.param_env,
                subpath="model",
            )

            # we don't necessarily load the full model, so we need to combine it with the model init
            model_init = jax.tree_util.Partial(lambda m, f: eqx.combine(m, f()), loaded_model, model_init)

        # now we initialize a fresh trainer state, possibly just to finish any missing fields
        @named_jit(axis_resources=self.param_env, donate_args=(True, True, True, False))
        def init_state(partial_state, model_init, training_key, is_trainable):
            model = model_init()
            fresh_state = self._initialize_state_from_scratch(model, training_key, is_trainable)
            return eqx.combine(partial_state, fresh_state)

        state = init_state(state, model_init, training_key, is_trainable)

        return state

    def train_step(self, state: TrainerState[M], *batch: X, **batch_kwargs) -> StepInfo[M]:
        """
        Performs a single training step.
        """
        with capture_time() as step_time:
            loss, new_state = self._jit_train_step_fn(state, *batch, **batch_kwargs)
            # force the loss so timing numbers are accurate. laziness isn't going to help here (i think?)
            loss = loss.item()  # type: ignore

        return StepInfo(new_state, loss, step_time())

    def training_steps(
        self, state: TrainerState[M], train_loader, run_hooks: bool = True
    ) -> typing.Iterator[StepInfo[M]]:
        """
        Generator that yields training steps and runs hooks.
        """
        iter_data = iter(train_loader)
<<<<<<< HEAD
        with levanter.current_tracker(self.tracker):
            while state.step < self.num_train_steps:
                with capture_time() as loading_time:
                    example = next(iter_data)

                levanter.tracker.log_metrics({"throughput/loading_time": loading_time()}, step=state.step)

                info = self.train_step(state, example)
=======
        # with levanter.current_tracker(self.tracker):
        while state.step < self.config.num_train_steps:
            with capture_time() as loading_time:
                example = next(iter_data)

            levanter.tracker.log_metrics({"throughput/loading_time": loading_time()}, step=state.step)
>>>>>>> 5312b87f

                if run_hooks:
                    with capture_time() as hook_time:
                        self.run_hooks(info)

                    levanter.tracker.log_metrics({"throughput/hook_time": hook_time()}, step=state.step)

<<<<<<< HEAD
                state = info.state
                yield info
=======
                levanter.tracker.log_metrics({"throughput/hook_time": hook_time()}, step=state.step)

            yield info
>>>>>>> 5312b87f

    def train(self, state: TrainerState[M], train_loader: Iterable[X], run_hooks: bool = True) -> StepInfo[M]:
        """
        Performs training until the number of steps is reached.
        """
        for info in self.training_steps(state, train_loader, run_hooks=run_hooks):
            pass

        if run_hooks:
            # force hooks to run at the end
            self.run_hooks(info, force=True)

        return info

    def _add_default_hooks(self):
        from levanter import callbacks

        self.add_hook(callbacks.pbar_logger(total=self.config.num_train_steps), every=1)
        self.add_hook(callbacks.log_step_info, every=1)
<<<<<<< HEAD
=======
        if eval_dataset is not None:
            self.add_eval_hook(eval_dataset)
>>>>>>> 5312b87f
        # engine.add_hook(callbacks.log_memory_usage(), every=1)
        checkpointer = self.config.checkpointer.create(self.run_id)
        self.add_hook(checkpointer.on_step, every=1)  # checkpointer manages its own frequency

    def add_eval_hook(self, eval_dataset, name: Optional[str] = None):
        from levanter import callbacks

        eval_loader = self.replicated_loader(eval_dataset, self.EvalBatch)

        if eval_loader and (self.config.max_eval_batches is None or self.config.max_eval_batches > 0):

            @named_jit(axis_resources=self.param_env, donate_args=(False))
            def eval_loss(model, *batch, **batch_kwargs):
                model = inference_mode(model, True)
                # TODO: should we do in full precision?
                with self.compute_env:
                    return self.loss_fn(model, *batch, **batch_kwargs, key=None)

            self.add_hook(
                callbacks.compute_validation_loss(
                    eval_loss, eval_loader, max_batches=self.config.max_eval_batches, name=name
                ),
                every=self.config.steps_per_eval,
            )

    def replicated_loader(self, dataset: Dataset[X], batch_axis: Axis) -> ReplicatedBatchLoader[X]:
        """Creates a replicated batch loader for the given dataset. Generally you should use this
        if you either be able to make a single pass over the dataset.

        Args:
            dataset (Dataset): the dataset to load
            batch_axis (Axis): the batch axis

        Returns:
            ReplicatedBatchLoader: the batch loader
        """
        return ReplicatedBatchLoader(dataset, batch_axis, self.config.compute_env)

    def sharded_loader(self, dataset: ShardableDataset[X], batch_axis: Axis) -> ShardedBatchLoader[X]:
        """Creates a sharded batch loader for the given dataset. Generally you should use this
        for training and you don't care about epoch boundaries.

        Args:
            dataset (Dataset): the dataset to load
            batch_axis (Axis): the batch axis

        Returns:
            ShardedBatchLoader: the batch loader
        """
        return ShardedBatchLoader(dataset, batch_axis, self.config.compute_env)

    @cached_property
    def _jit_train_step_fn(self):
        return named_jit(self._train_step, axis_resources=self.parameter_axis_mapping, donate_args=(True,))

    def _train_step(self, state: TrainerState, *batch, **batch_kwargs) -> tuple[Scalar, TrainerState]:
        key, new_key = jax.random.split(state.training_key)
        model = inference_mode(state.model, False)

        def loss_fn(model, *batch, **batch_kwargs):
            with self.compute_env:
                return self.loss_fn(model, *batch, **batch_kwargs).scalar()

        # only train on the trainable parameters. We're leaning on JAX to do dead code elimination for us
        loss, grads = self._compute_gradients_microbatched(loss_fn, model, batch, **batch_kwargs, key=key)

<<<<<<< HEAD
        with self.param_env:
            partial_loss = lambda model: loss_fn(model, *batch, **batch_kwargs)
            model, opt_state = take_opt_step(
                self.optimizer, model, state.opt_state, grads, partial_loss, state.is_trainable
            )

            new_state = dataclasses.replace(state, model=model, opt_state=opt_state)
=======
            updates, opt_state = self.optimizer.update(grads, opt_state, params=trainable_model)

            if isinstance(self.optimizer, SecondOrderTransformation):
                opt_state = self.optimizer.update_hessian(
                    opt_state, split_loss_fn, trainable_model, *batch, **batch_kwargs
                )

            model = eqx.apply_updates(model, updates)
>>>>>>> 5312b87f

        new_state = dataclasses.replace(new_state, _step=state._step + 1, training_key=new_key)

        return loss, new_state

    def _compute_gradients_microbatched(self, loss_fn, model: M, batch, **batch_kwargs) -> tuple[Scalar, M]:
        grad_fn = eqx.filter_value_and_grad(loss_fn, has_aux=False)
        grad_fn = microbatched(
            grad_fn,
            self.TrainBatch,
            self.config.microbatch_size,
            self.parameter_axis_mapping,
            self.compute_axis_mapping,
        )
        return grad_fn(model, *batch, **batch_kwargs)

    def _initialize_state_from_scratch(self, model, training_key, is_trainable):
        # only force trainable params to param precision. Other params are cast to compute precision
        model = cast_params_by_trainability(model, self.mp, is_trainable)
        opt_state = init_optimizer_for_trainables(self.optimizer, model, is_trainable)

        return TrainerState(0, model, opt_state, training_key, is_trainable)


def init_optimizer_for_trainables(optimizer, model, is_trainable):
    trainable, _ = _partition_trainable_params(model, is_trainable)
    opt_state = optimizer.init(trainable)
    return opt_state


def cast_params_by_trainability(model, mp, is_trainable):
    """
    Casts the parameters of a model to the appropriate precision based on the is_trainable filter spec.
    Trainable parameters are cast to param precision, non-trainable parameters are cast to compute precision.
    """

    trainable, non_trainable = _partition_trainable_params(model, is_trainable)
    trainable = mp.cast_to_param(trainable)
    non_trainable = mp.cast_to_compute(non_trainable)
    model = eqx.combine(trainable, non_trainable)
    return model


def _make_saveable_trainer_state(trainer_state: S, is_trainable) -> S:
    """
    Returns the shape of the trainer state that we save to a checkpoint. This is used to load a checkpoint.
    You can override if you really need custom checkpointing logic. By default everything in the trainer state
    is saved (except for non-trainable model parameters)
    """
    saveable_model = eqx.filter(trainer_state.model, is_trainable)
    saveable_state = dataclasses.replace(trainer_state, model=saveable_model)
    return saveable_state


def _initialize_global_tracker(config, run_id):
    if isinstance(config, Sequence):
        tracker = levanter.tracker.CompositeTracker([c.init(run_id) for c in config])
    else:
        tracker = config.init(run_id)

    levanter.tracker.set_global_tracker(tracker)


def _initialize_global_tracker(config, run_id):
    if isinstance(config, Sequence):
        tracker = levanter.tracker.CompositeTracker([c.init(run_id) for c in config])
    else:
        tracker = config.init(run_id)

    levanter.tracker.set_global_tracker(tracker)


@dataclass
class TrainerConfig:
    seed: int = 0  # random seed
    mp: jmp.Policy = jmp.get_policy("f32")  # mixed precision policy

    wandb: Optional[tracker.wandb.WandbConfig] = None
    log_dir: Path = Path("logs/")
    run_base_dir: Path = Path("runs/")
    id: Optional[str] = None  # run id. if None, will be set to a random string

    tracker: TrackerConfig | Tuple[TrackerConfig, ...] = field(default_factory=tracker.wandb.WandbConfig)

    # config related to partitioning

    batch_axis: Optional[str] = "batch"  # Batch axis for data parallel.
    fsdp_axis: Optional[Union[str, List[str]]] = "embed"  # Axis/Axes to use for FSDP
    tensor_parallel_axes: Optional[List[str]] = None  # Axes, if any, to use for tensor parallelism

    axis_resources: Mapping[str, str] = field(default_factory=dict)
    """mapping from logical axis to physical axis. batch_axis, fsdp_axis, and tensor_parallel_axes are preferred"""
    parameter_axis_resources: Mapping[str, str] = field(default_factory=dict)  # overrides axis_mapping for parameter
    """logical->physical mapping for parameter/optimizer sharding. fsdp_axis and tensor_parallel_axes are preferred"""
    model_axis_size: int = 1  # how many devices to shard each model over. Data axis is the other axis

    # Config related to batch sizes
    train_batch_size: int = 512
    per_device_parallelism: int = -1
    """how many examples to process in parallel on each device. -1 (default) means train_batch_size/num_devices"""

    per_device_eval_parallelism: int = -1
    """how many examples to process in parallel on each device. -1 (default) means same as per_device_parallelism"""

    # Config related to duration
    num_train_steps: int = 400_000  # number of training steps
    steps_per_eval: int = 1_000  # how often to evaluate
    max_eval_batches: Optional[int] = None  # max number of batches to evaluate on. None means all batches

    checkpointer: CheckpointerConfig = field(default_factory=CheckpointerConfig)
    load_checkpoint: Optional[bool] = None
    """if None (default), we'll load a checkpoint if it exists. If true, we must load a checkpoint"""
    load_checkpoint_path: Optional[str] = None
    """can be a parent (to find latest) or a specific checkpoint. if None, will set to checkpointer.base_path."""
    initialize_from: Optional[str] = None  # Levanter trainer checkpoint to initialize from

    jax_config: Dict[str, JsonAtom] = field(
        default_factory=lambda: copy.deepcopy(DEFAULT_JAX_CONFIG)
    )  # config to pass to jax.config.update

    distributed: DistributedConfig = DistributedConfig()
    ray: RayConfig = field(default_factory=RayConfig)

    # whether or not to require an accelerator (e.g. TPU or GPU).
    # default depends on the platform: on macos False, else True
    require_accelerator: Optional[bool] = None

    # whether or not to shutdown the tpu at exit. If a float, shutdown after that many seconds. True = 5 minutes
    shutdown_at_exit: Union[bool, float] = False

    @property
    def TrainBatch(self):
        return Axis("batch", self.train_batch_size)

    @property
    def EvalBatch(self):
        return Axis("batch", self.eval_batch_size)

    @property
    def microbatch_size(self):
        return self.per_device_parallelism * self.data_axis_size

    def __post_init__(self):
        if self.wandb is not None:
            warnings.warn("wandb is deprecated. use tracker with type wandb instead", DeprecationWarning)
            self.tracker = self.wandb

    def initialize(self):
<<<<<<< HEAD
        """Initializes jax, logging, setting the run name/id in the process"""
=======
        """Initializes jax, wandb, logging, setting the run name/id in the process"""
>>>>>>> 5312b87f
        self._initialize_jax_config()
        # Can't do full logging setup until we've initialized jax b/c we use jax for rank id
        pylogging.basicConfig(level=pylogging.INFO)
        self.distributed.initialize()
        self._validate_and_set_defaults()

        id = self._maybe_set_id()
        levanter.logging.init_logging(self.log_dir, f"{id}.log")
        _initialize_global_tracker(self.tracker, id)

        self.ray.initialize()

        if self.require_accelerator is None:
            self.require_accelerator = not sys.platform.startswith("darwin")

        if self.require_accelerator:
            if jax.default_backend() == "cpu":
                raise RuntimeError("No accelerator found. Please run on a TPU or GPU.")

        if self.shutdown_at_exit is not False:
            if isinstance(self.shutdown_at_exit, bool):
                self.shutdown_at_exit = 5.0 * 60
            logger.info(f"At end of run, shutting down TPU VM in {self.shutdown_at_exit} seconds")
            atexit.register(cloud_utils.shutdown_tpu_vm, self.shutdown_at_exit)

    @cached_property
    def device_mesh(self) -> Mesh:
        devices = jax.devices()
        devices = np.array(devices).reshape(self.data_axis_size, self.model_axis_size)
        return Mesh(devices, (ResourceAxis.DATA, ResourceAxis.MODEL))

    @property
    def eval_batch_size(self):
        return self.per_device_eval_parallelism * self.data_axis_size

    @property
    def data_axis_size(self):
        """size of the data parallel/batch parallel axis."""
        assert jax.device_count() % self.model_axis_size == 0
        return jax.device_count() // self.model_axis_size

    @cached_property
    def compute_env(self) -> hax.ResourceEnv:
        return hax.ResourceEnv(self.compute_axis_mapping, self.mp, self.device_mesh)

    @cached_property
    def param_env(self) -> hax.ResourceEnv:
        return hax.ResourceEnv(self.parameter_axis_mapping, self.mp, self.device_mesh)

    @cached_property
    def compute_axis_mapping(self) -> ResourceMapping:
        """Mapping from logical axis to physical axis for compute."""
        axes_to_return = dict(self.axis_resources)

        tp_axes = self.tensor_parallel_axes or []
        if tp_axes and len(axes_to_return) > 0:
            logger.warning(f"tensor parallelism axes {tp_axes} will override axis_resources {axes_to_return}")
        for axis in tp_axes:
            axes_to_return[axis] = ResourceAxis.MODEL

        if self.batch_axis is not None:
            axes_to_return[self.batch_axis] = ResourceAxis.DATA

        return axes_to_return

    @cached_property
    def parameter_axis_mapping(self) -> ResourceMapping:
        mapping = dict(self.compute_axis_mapping)

        for axis, resource in self.parameter_axis_resources.items():
            mapping[axis] = resource

        if isinstance(self.fsdp_axis, str):
            mapping[self.fsdp_axis] = ResourceAxis.DATA
        elif isinstance(self.fsdp_axis, list):
            for axis in self.fsdp_axis:
                mapping[axis] = ResourceAxis.DATA

        return mapping

    def _initialize_jax_config(self):
        for key, value in self.jax_config.items():
            jax.config.update(key, value)

    def _maybe_set_id(self):
        # always do this so we don't get weird hangs if the id isn't set right
        # for random ids, we want to ensure that all hosts have the same id
        # NB: do NOT use the run seed here. we want the run id to be independent of the seed
        seed = np.random.randint(0, 2**31 - 1)
        seed = multihost_utils.broadcast_one_to_all(jax.numpy.array(seed, dtype=np.int32)).item()

        # RUN ID comes from a few places: the config, the environment, or wandb, or a random string
        if self.id is None:
            # TODO: this doesn't work with wandb sweeps. need to reconcile when we merge
            if "RUN_ID" in os.environ:
                self.id = os.environ["RUN_ID"]
            elif self.wandb is not None and self.wandb.id is not None:
                self.id = self.wandb.id
            else:
                # wandb run ids are 8 characters [a-z0-9], which we'll emulate here
                # we also want to ensure that all hosts have the same run id
                # we do this by syncing a random seed across all hosts and then using that to generate the run id
                gen = np.random.default_rng(seed)
                self.id = "".join(gen.choice(list("abcdefghijklmnopqrstuvwxyz0123456789"), 8))

            logger.info(f"Setting run id to {self.id}")

        return self.id

    # we can't do this in post_init because we don't want to call jax.device_count before calling distributed.initialize
    def _validate_and_set_defaults(self):
        if jax.device_count() % self.model_axis_size != 0:
            raise ValueError(
                f"num_devices ({jax.device_count()}) is not divisible by model_axis_size ({self.model_axis_size})"
            )

        if (
            jax.local_device_count() % self.model_axis_size != 0
            and self.model_axis_size % jax.local_device_count() != 0
        ):
            raise ValueError("either model_axis_size or local_device_count must be divisible by the other")

        assert self.train_batch_size != -1 or self.per_device_parallelism != -1

        if self.per_device_parallelism == -1:
            self.per_device_parallelism = self.train_batch_size // self.data_axis_size

        if self.train_batch_size == -1:
            self.train_batch_size = self.per_device_parallelism * self.data_axis_size

        # validate size of per_device_parallelism
        if self.train_batch_size % (self.per_device_parallelism * self.data_axis_size) != 0:
            raise ValueError(
                f"train_batch_size ({self.train_batch_size}) must be divisible by per_device_parallelism *"
                f" data_axis_size ({self.per_device_parallelism}, {self.data_axis_size})"
            )

        if self.per_device_eval_parallelism == -1:
            self.per_device_eval_parallelism = self.per_device_parallelism


class AllConfig(Protocol):
    trainer: TrainerConfig


def initialize(config: TrainerConfig | AllConfig):
    """Initializes jax, logging, setting the run name/id in the process. Also initializes tracking and saves config
<<<<<<< HEAD
    as hyperparameters and as an artifact"""
=======
    as hyperparameters and an artifact"""
>>>>>>> 5312b87f
    if isinstance(config, TrainerConfig):
        trainer_config = config
    else:
        trainer_config = config.trainer

    trainer_config.initialize()
    levanter.tracker.log_configuration(config)


<<<<<<< HEAD
def _partition_trainable_params(model, filter):
    """
    Partitions the model into trainable and non-trainable parameters. This is used internally
    for the gradient calculation and checkpointing, but you can also use it to filter out params for logging
    or something.

    Returns:
        trainable, non-trainable
    """

    def trainable_and_diffable(pred):
        if callable(pred):
            return lambda x: pred(x) and is_inexact_arrayish(x)
        elif pred is True:
            return is_inexact_arrayish
        else:
            return pred

    combined_mask = jax.tree_util.tree_map(trainable_and_diffable, filter)
    return eqx.partition(model, combined_mask)


def _ensure_scalar(x: hax.types.Scalar | hax.NamedArray) -> hax.types.Scalar:
    if isinstance(x, hax.NamedArray):
        return x.scalar()
    else:
        return x


def take_opt_step(
    optimizer,
    model: M,
    opt_state: OptState,
    grads: M,
    obj_fn: Optional[Callable[[M], Scalar]] = None,
    is_trainable: PyTree[FilterSpec] = True,
) -> tuple[M, OptState]:
    train_grads = eqx.filter(grads, is_trainable)
    trainable_model = eqx.filter(model, is_trainable)
    updates, opt_state = optimizer.update(train_grads, opt_state, params=trainable_model)
    # Sophia, e.g.
    if isinstance(optimizer, SecondOrderTransformation):
        opt_state = optimizer.update_hessian(opt_state, obj_fn, model)
    model = eqx.apply_updates(model, updates)
    return model, opt_state
=======
def _params_only(t):
    return eqx.filter(t, is_inexact_arrayish)
>>>>>>> 5312b87f
<|MERGE_RESOLUTION|>--- conflicted
+++ resolved
@@ -45,11 +45,7 @@
 import levanter.tracker
 import levanter.tracker.wandb
 from levanter import tracker
-<<<<<<< HEAD
 from levanter.checkpoint import CheckpointerConfig, load_checkpoint
-=======
-from levanter.checkpoint import CheckpointerConfig
->>>>>>> 5312b87f
 from levanter.config import JsonAtom
 from levanter.data import Dataset, ReplicatedBatchLoader, ShardableDataset, ShardedBatchLoader
 from levanter.distributed import DistributedConfig, RayConfig
@@ -57,15 +53,9 @@
 from levanter.logging import capture_time
 from levanter.optim import SecondOrderTransformation
 from levanter.tracker import TrackerConfig
-<<<<<<< HEAD
 from levanter.types import ComputeLossFunction, FilterSpec, ModuleComputeLoss
 from levanter.utils import cloud_utils
 from levanter.utils.jax_utils import as_arrayish, is_inexact_arrayish
-=======
-from levanter.types import FilterSpec
-from levanter.utils import cloud_utils
-from levanter.utils.jax_utils import is_inexact_arrayish
->>>>>>> 5312b87f
 from levanter.utils.tree_utils import inference_mode
 
 
@@ -169,10 +159,6 @@
     optimizer: GradientTransformation
     hooks: TrainerHooks
     tracker: levanter.tracker.Tracker
-<<<<<<< HEAD
-=======
-    is_trainable_param: Optional[PyTree[FilterSpec]]
->>>>>>> 5312b87f
     _raw_loss_function: Callable
     _cmanagers: List[typing.ContextManager] = []
 
@@ -195,23 +181,11 @@
         self.hooks = TrainerHooks()
         self.config = config
         self.optimizer = optimizer
-<<<<<<< HEAD
         self.loss_fn = loss_fn or ModuleComputeLoss()
         if isinstance(config.tracker, Sequence):
             self.tracker = levanter.tracker.CompositeTracker([c.init(self.run_id) for c in config.tracker])
         else:
             self.tracker = config.tracker.init(self.run_id)
-=======
-        self.is_trainable_param = is_trainable
-
-        self._cmanagers = []
-
-    @cached_property
-    def loss_fn(self):
-        """
-        Wrapped loss function that casts the model to compute precision and sets the context axis mapping to compute
-        """
->>>>>>> 5312b87f
 
         self._cmanagers = []
 
@@ -276,7 +250,6 @@
         return self.config.EvalBatch
 
     def __enter__(self):
-<<<<<<< HEAD
         this_managers = [
             levanter.current_tracker(self.tracker),
             self.param_env,
@@ -284,42 +257,20 @@
         self._cmanagers.append(this_managers)
 
         for cmanager in this_managers:
-=======
-        if len(self._cmanagers) > 0:
-            raise RuntimeError("Trainer is already entered")
-
-        self._cmanagers = [
-            # levanter.current_tracker(self.tracker),
-            self.device_mesh,
-            hax.axis_mapping(self.parameter_axis_mapping),
-        ]
-
-        for cmanager in self._cmanagers:
->>>>>>> 5312b87f
             cmanager.__enter__()
 
         return self
 
     def __exit__(self, *args):
-<<<<<<< HEAD
         assert len(self._cmanagers) > 0, "Trainer.__exit__ called without corresponding Trainer.__enter__"
         cur_managers = self._cmanagers.pop()
         problems = []
         for cmanager in reversed(cur_managers):
-=======
-        problems = []
-        for cmanager in reversed(self._cmanagers):
->>>>>>> 5312b87f
             try:
                 cmanager.__exit__(*args)
             except Exception as e:
                 problems.append(e)
 
-<<<<<<< HEAD
-=======
-        self._cmanagers = []
-
->>>>>>> 5312b87f
         if len(problems) > 0:
             raise RuntimeError("Exception(s) occurred while exiting trainer", problems) from problems[0]
 
@@ -430,7 +381,6 @@
         Generator that yields training steps and runs hooks.
         """
         iter_data = iter(train_loader)
-<<<<<<< HEAD
         with levanter.current_tracker(self.tracker):
             while state.step < self.num_train_steps:
                 with capture_time() as loading_time:
@@ -439,14 +389,6 @@
                 levanter.tracker.log_metrics({"throughput/loading_time": loading_time()}, step=state.step)
 
                 info = self.train_step(state, example)
-=======
-        # with levanter.current_tracker(self.tracker):
-        while state.step < self.config.num_train_steps:
-            with capture_time() as loading_time:
-                example = next(iter_data)
-
-            levanter.tracker.log_metrics({"throughput/loading_time": loading_time()}, step=state.step)
->>>>>>> 5312b87f
 
                 if run_hooks:
                     with capture_time() as hook_time:
@@ -454,14 +396,8 @@
 
                     levanter.tracker.log_metrics({"throughput/hook_time": hook_time()}, step=state.step)
 
-<<<<<<< HEAD
                 state = info.state
                 yield info
-=======
-                levanter.tracker.log_metrics({"throughput/hook_time": hook_time()}, step=state.step)
-
-            yield info
->>>>>>> 5312b87f
 
     def train(self, state: TrainerState[M], train_loader: Iterable[X], run_hooks: bool = True) -> StepInfo[M]:
         """
@@ -481,11 +417,6 @@
 
         self.add_hook(callbacks.pbar_logger(total=self.config.num_train_steps), every=1)
         self.add_hook(callbacks.log_step_info, every=1)
-<<<<<<< HEAD
-=======
-        if eval_dataset is not None:
-            self.add_eval_hook(eval_dataset)
->>>>>>> 5312b87f
         # engine.add_hook(callbacks.log_memory_usage(), every=1)
         checkpointer = self.config.checkpointer.create(self.run_id)
         self.add_hook(checkpointer.on_step, every=1)  # checkpointer manages its own frequency
@@ -552,7 +483,6 @@
         # only train on the trainable parameters. We're leaning on JAX to do dead code elimination for us
         loss, grads = self._compute_gradients_microbatched(loss_fn, model, batch, **batch_kwargs, key=key)
 
-<<<<<<< HEAD
         with self.param_env:
             partial_loss = lambda model: loss_fn(model, *batch, **batch_kwargs)
             model, opt_state = take_opt_step(
@@ -560,16 +490,6 @@
             )
 
             new_state = dataclasses.replace(state, model=model, opt_state=opt_state)
-=======
-            updates, opt_state = self.optimizer.update(grads, opt_state, params=trainable_model)
-
-            if isinstance(self.optimizer, SecondOrderTransformation):
-                opt_state = self.optimizer.update_hessian(
-                    opt_state, split_loss_fn, trainable_model, *batch, **batch_kwargs
-                )
-
-            model = eqx.apply_updates(model, updates)
->>>>>>> 5312b87f
 
         new_state = dataclasses.replace(new_state, _step=state._step + 1, training_key=new_key)
 
@@ -633,15 +553,6 @@
     levanter.tracker.set_global_tracker(tracker)
 
 
-def _initialize_global_tracker(config, run_id):
-    if isinstance(config, Sequence):
-        tracker = levanter.tracker.CompositeTracker([c.init(run_id) for c in config])
-    else:
-        tracker = config.init(run_id)
-
-    levanter.tracker.set_global_tracker(tracker)
-
-
 @dataclass
 class TrainerConfig:
     seed: int = 0  # random seed
@@ -718,11 +629,7 @@
             self.tracker = self.wandb
 
     def initialize(self):
-<<<<<<< HEAD
-        """Initializes jax, logging, setting the run name/id in the process"""
-=======
         """Initializes jax, wandb, logging, setting the run name/id in the process"""
->>>>>>> 5312b87f
         self._initialize_jax_config()
         # Can't do full logging setup until we've initialized jax b/c we use jax for rank id
         pylogging.basicConfig(level=pylogging.INFO)
@@ -870,11 +777,7 @@
 
 def initialize(config: TrainerConfig | AllConfig):
     """Initializes jax, logging, setting the run name/id in the process. Also initializes tracking and saves config
-<<<<<<< HEAD
     as hyperparameters and as an artifact"""
-=======
-    as hyperparameters and an artifact"""
->>>>>>> 5312b87f
     if isinstance(config, TrainerConfig):
         trainer_config = config
     else:
@@ -884,7 +787,6 @@
     levanter.tracker.log_configuration(config)
 
 
-<<<<<<< HEAD
 def _partition_trainable_params(model, filter):
     """
     Partitions the model into trainable and non-trainable parameters. This is used internally
@@ -929,8 +831,4 @@
     if isinstance(optimizer, SecondOrderTransformation):
         opt_state = optimizer.update_hessian(opt_state, obj_fn, model)
     model = eqx.apply_updates(model, updates)
-    return model, opt_state
-=======
-def _params_only(t):
-    return eqx.filter(t, is_inexact_arrayish)
->>>>>>> 5312b87f
+    return model, opt_state