import abc
import functools
from dataclasses import dataclass
from typing import Any, NamedTuple, Optional, TypeVar

import equinox as eqx
import jax
import jaxtyping
import optax
from jax import numpy as jnp
from jax.random import PRNGKey
from jaxtyping import PRNGKeyArray

import levanter.tracker
from levanter.optim.config import HessianOptConfig, OptimizerConfig
from levanter.optim.util import hvp, tree_gaussian_like
from levanter.utils.jax_utils import parameter_count, tree_filter_like


M = TypeVar("M")
Ex = TypeVar("Ex")

GAMMA_SOPHIA_G = 0.05
GAMMA_SOPHIA_H = 0.01


class ScaleBySophiaState(NamedTuple):
    """State for Sophia and similar."""

    count: jaxtyping.Array  # shape=(), dtype=jnp.int32.
    hessian_count: jaxtyping.Array  # shape=(), dtype=jnp.int32.
    mu: optax.Updates  # momentum
    h: optax.Updates  # EMA of hessian diagonal
    hess_key: PRNGKey


# @runtime_checkable
# class SophiaGObjective(typing.Protocol):
#     """
#     Class for objective functions that can be used with Sophia-G
#
#     Sophia-G is a second order optimizer that uses the Gauss-Newton-Bartlett approximation to the Hessian
#     to compute the second order update. This requires the objective function be of the form loss(logits(x))
#     where logits(x) is the activation of the model for the given example x. This is the case for most models
#     that are trained with "typical" losses.
#     """
#
#     def logits(self, parameters: M, *args, **kwargs) -> Any:
#         """
#         Returns the logits/activations of the model for the given example,
#         or just sufficient statistics for the example for non-categorical models.
#         """
#         ...
#
#     def sample(self, logits, *example, key: PRNGKey, **kwargs) -> Ex:
#         """
#         Samples a new example with the same shape as the original example, but with
#         the "labels" replaced with some sampled values
#         """
#         ...
#
#     def loss(self, logits, *example: Ex, **kwargs) -> jnp.ndarray:
#         """
#         Just computes the loss, e.g. cross entropy.
#
#         Should return the mean loss over the batch, not the sum.
#
#         TODO: should we reconsider this?
#         """
#         ...
#
#     def __call__(self, parameters: M, *args, **kwargs) -> jnp.ndarray:
#         """
#         Just a convenience method for invoking the objective for "normal" training w/o sophia-g
#         """
#         logits = self.logits(parameters, *args, **kwargs)
#         return self.loss(logits, *args, **kwargs)
#
#     def num_data_points(self, example: Ex) -> int:
#         """
#         Returns the number of data points in the example. This should take into account the loss mask
#         or any other masking that might be applied to the example.
#
#         By default, we just return 1, and you can just pull the term into the hyperparams of Sophia if you want.
#
#         Returns:
#                The number of data points in the example
#         """
#         return 1
#
#
#     def apply_partial(self, *args, **kwargs) -> "SophiaGObjective":
#         """
#         Returns a new objective that is a partial application of the current objective, used for
#         passing in the data points.
#         """
#
#
#
# class PartialSophiaG(SophiaGObjective):
#     def __init__(self, objective: SophiaGObjective, *args, **kwargs):
#         self.objective = objective
#         self.args = args
#         self.kwargs = kwargs
#
#     def logits(self, parameters: M, *args, **kwargs) -> Any:
#         return self.objective.logits(parameters, *self.args, *args, **self.kwargs, **kwargs)
#
#     def sample(self, logits, *example, key: PRNGKey, **kwargs) -> Ex:
#         return self.objective.sample(logits, *self.args, *example, key=key, **self.kwargs, **kwargs)
#
#     def loss(self, logits, *example: Ex, **kwargs) -> jnp.ndarray:
#         return self.objective.loss(logits, *self.args, *example, **self.kwargs, **kwargs)
#
#     def __call__(self, parameters: M, *args, **kwargs) -> jnp.ndarray:
#         return self.objective(parameters, *self.args, *args, **self.kwargs, **kwargs)
#
#     def num_data_points(self, example: Ex) -> int:
#         return self.objective.num_data_points(*self.args, example, **self.kwargs)
#
#    def apply_partial(self, *args, **kwargs) -> SophiaGObjective:
#        return PartialSophiaG(self.objective, *self.args, *args, **self.kwargs, **kwargs)


@dataclass
class BaseSophiaConfig(HessianOptConfig):
    """Base class for sophia variants. Doesn't implement the state update"""

    weight_decay: float = 0.1
    beta1: float = 0.96
    beta2: float = 0.99

    epsilon: float = 1e-12
    clip_threshold: Optional[float] = 1.0
    rng_seed: int = 0

    @abc.abstractmethod
    def compute_hessian(
        self,
        fn,
        model,
        *batch,
        hess_key: PRNGKey,
        **batch_kwargs,
    ):
        raise NotImplementedError

    def build(self, num_train_steps: int):
        def _optimizer(learning_rate, gamma) -> optax.GradientTransformation:
            components = []
            key = jax.random.PRNGKey(self.rng_seed)

            components.append(
                _sophia_gradient_transform(
                    sophia_hess_fn=self.compute_hessian,
                    update_interval=self.update_interval,
                    b1=self.beta1,
                    b2=self.beta2,
                    eps=self.epsilon,
                    gamma=gamma,
                    initial_key=key,
                    clip_threshold=self.clip_threshold,
                )
            )

            # Algorithm 3, step 11 (Note, this comes after clipping b/c it's not supposed to be clipped)
            # In the paper, it comes as a prior step, but doesn't get clipped
            if self.weight_decay > 0:
                components.append(optax.add_decayed_weights(self.weight_decay, self.build_weight_decay_mask()))

            # - learning rate for descent
            components.append(optax.scale(-learning_rate))

            optimizer = optax.chain(*components)

            return optimizer

        # Hong suggested using cosine decay for gamma
        # gamma_decay_schedule = optax.cosine_decay_schedule(self.gamma, num_train_steps // 2, 0)  # type: ignore
        constant_gamma_schedule = optax.constant_schedule(self.gamma)  # type: ignore
        # gamma_schedule = optax.join_schedules([constant_gamma_schedule, gamma_decay_schedule], [num_train_steps // 2])

        return optax.inject_hyperparams(_optimizer)(
            learning_rate=self.lr_scheduler(num_train_steps), gamma=constant_gamma_schedule
        )


# @OptimizerConfig.register_subclass("sophia-g")
# @dataclass
# class SophiaGConfig(BaseSophiaConfig):
#     gamma: float = GAMMA_SOPHIA_G
#
#     def compute_hessian(self, fn, model, *batch, hess_key: PRNGKey, **batch_kwargs):
#         return stochastic_diag_gauss_newton(fn, model, *batch, **batch_kwargs, hess_key=hess_key)
#


@OptimizerConfig.register_subclass("sophia-h")
@dataclass
class SophiaHConfig(BaseSophiaConfig):
    gamma: float = GAMMA_SOPHIA_H

    def compute_hessian(self, fn, model, *batch, hess_key: PRNGKey, **batch_kwargs):
        return stochastic_hessian_diagonal(fn, model, *batch, **batch_kwargs, hess_key=hess_key)


def sophia_h(
    lr: float = 0.85e-3,
    *,
    b1: float = 0.965,
    b2: float = 0.99,
    eps: float = 1e-8,
    gamma: float = GAMMA_SOPHIA_H,
    weight_decay: float = 0.0,
    clip_threshold: Optional[float] = 1.0,
    update_interval: int = 10,
    key: PRNGKey,
) -> optax.GradientTransformation:
    """Sophia-H: https://arxiv.org/pdf/2305.14342.pdf Algorithm 1&3"""
    components = []

    components.append(scale_by_sophia_h(b1, b2, eps, gamma, clip_threshold, update_interval, key=key))

    if weight_decay > 0:
        components.append(optax.add_decayed_weights(weight_decay))

    components.append(optax.scale(-lr))

    return optax.chain(*components)


def scale_by_sophia_h(
    b1=0.965,
    b2=0.99,
    eps=1e-8,
    gamma=GAMMA_SOPHIA_H,
    clip_threshold: Optional[float] = 1.0,
    update_interval=10,
    *,
    key: PRNGKey,
):

    return _sophia_gradient_transform(
        sophia_hess_fn=stochastic_hessian_diagonal,
        update_interval=update_interval,
        b1=b1,
        b2=b2,
        eps=eps,
        gamma=gamma,
        clip_threshold=clip_threshold,
        initial_key=key,
    )


def sophia_g(
    lr: float = 1e-3,
    *,
    b1: float = 0.99,
    b2: float = 0.99,
    eps: float = 1e-8,
    gamma: float = GAMMA_SOPHIA_G,
    weight_decay: float = 0.0,
    clip_threshold: Optional[float] = 1.0,
    update_interval: int = 10,
    key: PRNGKey,
) -> optax.GradientTransformation:
    """Sophia-G: https://arxiv.org/pdf/2305.14342.pdf Algorithm 2&3"""
    components = []

    components.append(scale_by_sophia_g(b1, b2, eps, gamma, clip_threshold, update_interval, key=key))

    if weight_decay > 0:
        components.append(optax.add_decayed_weights(weight_decay))

    components.append(optax.scale(-lr))

    return optax.chain(*components)


def scale_by_sophia_g(
    b1: float = 0.99,
    b2: float = 0.99,
    eps: float = 1e-8,
    gamma: float = GAMMA_SOPHIA_G,
    clip_threshold: Optional[float] = 1.0,
    update_interval=10,
    *,
    key: PRNGKeyArray,
):

    return _sophia_gradient_transform(
        sophia_hess_fn=stochastic_diag_gauss_newton,
        update_interval=update_interval,
        b1=b1,
        b2=b2,
        eps=eps,
        gamma=gamma,
        clip_threshold=clip_threshold,
        initial_key=key,
    )


def _sophia_gradient_transform(
    sophia_hess_fn,
    update_interval: int,
    b1: float,
    b2: float,
    eps: float,
    gamma: float,
    clip_threshold: Optional[float],
    initial_key: PRNGKeyArray,
    mu_dtype: Optional[Any] = None,
) -> optax.GradientTransformation:
    mu_dtype = jax.canonicalize_dtype(mu_dtype) if mu_dtype is not None else None

    def init_fn(params):
        mu = jax.tree_util.tree_map(lambda t: jnp.zeros_like(t, dtype=mu_dtype), params)  # First moment
        h = jax.tree_util.tree_map(jnp.zeros_like, params)  # Second moment
        return ScaleBySophiaState(
            count=jnp.zeros([], jnp.int32), hessian_count=jnp.zeros([], jnp.int32), mu=mu, h=h, hess_key=initial_key
        )

    def update_fn(updates, state, params=None, *, obj_fn, **kwargs):
        mu = update_moment(updates, state.mu, b1, 1)
        # nu = update_moment_per_elem_norm(updates, state.nu, b2, 2)
        mu_hat = bias_correction(mu, b1, state.count + 1)
        h_hat = state.h
        # track how often hessian is used
        mu_leaves = jax.tree_util.tree_leaves(mu_hat)
        h_leaves = jax.tree_util.tree_leaves(h_hat)

        stats: dict[str, Any] = {
            "optim/param_norm": jnp.sqrt(sum(jnp.sum(p**2) for p in jax.tree_util.tree_leaves(params))),
            "optim/momentum_norm": jnp.sqrt(sum(jnp.sum(m**2) for m in mu_leaves)),
            "optim/hessian_norm": jnp.sqrt(sum(jnp.sum(h**2) for h in h_leaves)),
        }

        # with sophia-g the max(h, 0) is not needed but no harm
        updates = jax.tree_util.tree_map(
            # lambda m, v: m / jnp.maximum(jnp.maximum(jnp.abs(m), gamma * jnp.maximum(v, 0)), eps), mu_hat, h_hat
            lambda m, h: m / jnp.maximum(gamma * h, eps),
            mu_hat,
            h_hat,
        )

        if clip_threshold is not None:
            unclipped_count = sum(jnp.sum(jnp.abs(u) < clip_threshold) for u in jax.tree_util.tree_leaves(updates))
            updates = jax.tree_util.tree_map(lambda u: jnp.clip(u, -clip_threshold, clip_threshold), updates)
            stats["optim/unclipped_fraction"] = unclipped_count / parameter_count(updates)

<<<<<<< HEAD
        # this doesn't work well on CPU, so skip if cpu
        if jax.lib.xla_bridge.get_backend().platform != "cpu":
            levanter.tracker.jit_log(stats, step=state.count)
=======
        levanter.tracker.jit_log_metrics(stats, step=state.count)
>>>>>>> 3625a69d

        if mu_dtype is not None:
            mu = jax.tree_util.tree_map(lambda t: t.astype(mu_dtype), mu)

        state = ScaleBySophiaState(
            count=state.count + 1, hessian_count=state.hessian_count, mu=mu, h=h_hat, hess_key=state.hess_key
        )
        state = update_hessian(state, params, obj_fn=obj_fn, **kwargs)
        return updates, state

    def update_hessian(state, params, *, obj_fn, **kwargs):
        def _do_update():
            key, next_key = jax.random.split(state.hess_key)
            new_hess = sophia_hess_fn(obj_fn, params, hess_key=key, **kwargs)

            new_hess = tree_filter_like(state.h, new_hess)

            # EMAs of hessian
            nu = update_moment(new_hess, state.h, b2, 1)
            return ScaleBySophiaState(
                count=state.count, hessian_count=state.hessian_count + 1, mu=state.mu, h=nu, hess_key=next_key
            )

        def _dont_update():
            return state

        return jax.lax.cond(
            jnp.equal(state.count % update_interval, 0),
            lambda _: _do_update(),
            lambda _: _dont_update(),
            state.count,
        )

    return optax.GradientTransformationExtraArgs(init_fn, update_fn)


# use this for Sophia-G
def stochastic_diag_gauss_newton(fn, model, *args, hess_key: PRNGKey, **kwargs):
    """

    Approximate the diagonal of the Hessian using an approximation to the Gauss Newton matrix.
    This is Algorithm 2 of https://arxiv.org/pdf/2305.14342.pdf

    Args:
        fn (SophiaGObjective): objective function
        model: model whose Hessian to compute
        hess_key: key for sampling
        *args, **kwargs: passed to fn's logits
    """
    raise NotImplementedError("This is not implemented yet")
    # if not isinstance(fn, SophiaGObjective):
    #     raise ValueError("objective must be a SophiaGObjective")

    # Step 3
    logits, model_backward = eqx.filter_vjp(lambda model: fn.logits(model, *args, **kwargs), model)

    # Step 4
    y_hat = fn.sample(logits, key=hess_key)

    # Step 5
    grad_loss_logits = eqx.filter_grad(fn.loss)(logits, y_hat)
    pseudo_g = model_backward(grad_loss_logits)[0]

    # Step 6
    bs = fn.num_data_points()
    h = jax.tree_util.tree_map(lambda x: x**2 * bs, pseudo_g)

    return h


# Use this for Sophia-H
def stochastic_hessian_diagonal(fn, model, *args, hess_key: PRNGKey, **kwargs):
    """Compute the diagonal of the Hessian of a function using a normal distribution.

    https://arxiv.org/pdf/2305.14342.pdf Algorithm 1

    Args:
        fn: function to compute the Hessian of
        model: model to compute the Hessian of
        hess_key: key for the normal distribution
    """
    # cf https://arxiv.org/pdf/2006.00719.pdf eqn 9
    # https://www-users.cse.umn.edu/~saad/PDF/umsi-2005-082.pdf
    # https://arxiv.org/pdf/2208.03268.pdf
    g = tree_gaussian_like(hess_key, model)
    # TODO: consider allowing for n > 1 gaussians?
    product = hvp(lambda m: fn(m, *args, **kwargs), model, g)
    hessian = jax.tree_util.tree_map(lambda grad, gaussian: grad * gaussian, product, g)

    return hessian


# Cribbed from optax._src.transform
def update_moment(updates, moments, decay, order):
    """Compute the exponential moving average of the `order`-th moment."""
    return jax.tree_util.tree_map(lambda g, t: (1 - decay) * (g**order) + decay * t, updates, moments)


@functools.partial(jax.jit, inline=True)
def bias_correction(moment, decay, count):
    """Performs bias correction. It becomes a no-op as count goes to infinity."""
    # The conversion to the data type of the moment ensures that bfloat16 remains
    # bfloat16 in the optimizer state. This conversion has to be done after
    # `bias_correction_` is calculated as calculating `decay**count` in low
    # precision can result in it being rounded to 1 and subsequently a
    # "division by zero" error.
    bias_correction_ = 1 - decay**count

    # Perform division in the original precision.
    return jax.tree_util.tree_map(lambda t: t / bias_correction_.astype(t.dtype), moment)<|MERGE_RESOLUTION|>--- conflicted
+++ resolved
@@ -348,13 +348,7 @@
             updates = jax.tree_util.tree_map(lambda u: jnp.clip(u, -clip_threshold, clip_threshold), updates)
             stats["optim/unclipped_fraction"] = unclipped_count / parameter_count(updates)
 
-<<<<<<< HEAD
-        # this doesn't work well on CPU, so skip if cpu
-        if jax.lib.xla_bridge.get_backend().platform != "cpu":
-            levanter.tracker.jit_log(stats, step=state.count)
-=======
-        levanter.tracker.jit_log_metrics(stats, step=state.count)
->>>>>>> 3625a69d
+        levanter.tracker.jit_log(stats, step=state.count)
 
         if mu_dtype is not None:
             mu = jax.tree_util.tree_map(lambda t: t.astype(mu_dtype), mu)
