site_name: Levanter
repo_url: https://github.com/stanford-crfm/levanter/
edit_uri: blob/main/docs/
theme:
  name: material
  highlightjs: false
  features:
    - content.code.copy
markdown_extensions:
- attr_list
- admonition
- def_list
- pymdownx.tasklist:
    custom_checkbox: true
  #- callouts
- footnotes
- codehilite
- pymdownx.details  # Allowing hidden expandable regions denoted by ???
- pymdownx.magiclink
- pymdownx.superfences
- pymdownx.arithmatex: # Render LaTeX via MathJax
      generic: true
- pymdownx.superfences  # Seems to enable syntax highlighting when used with the Material theme.
- pymdownx.snippets: # Include one Markdown file into another
      base_path: docs
- pymdownx.inlinehilite
- pymdownx.snippets:
    check_paths: true
- pymdownx.superfences
- toc:
    permalink: "¤"
    toc_depth: "2-3"

plugins:
  - search
  - autorefs
  - mkdocstrings:
      handlers:
        python:
          setup_commands:
              - import pytkdocs_tweaks
              - pytkdocs_tweaks.main()
          paths: [src]
          import:
            - https://docs.python.org/3/objects.inv
            - https://jax.readthedocs.io/en/latest/objects.inv
            - https://haliax.readthedocs.io/en/latest/objects.inv
            - https://docs.kidger.site/equinox/objects.inv
          options:
            docstring_options:
              ignore_init_summary: true
              docstring_style: google
            show_if_no_docstring: true
            show_source: false
            docstring_section_style: list
            heading_level: 4
            inherited_members: true
            merge_init_into_class: true
            load_external_modules: true
            preload_modules: [haliax, haliax.core]
#            separate_signature: true
            show_root_heading: true
            show_root_full_path: false
#            show_signature_annotations: true
            show_symbol_type_heading: false
            show_symbol_type_toc: false
            signature_crossrefs: true
            line_length: 100
  - include-markdown
extra_css:
  - css/material.css
  - css/mkdocstrings.css
  - css/custom.css

extra_javascript:
  - javascripts/mathjax.js
  - https://polyfill.io/v3/polyfill.min.js?features=es6
  - https://cdn.jsdelivr.net/npm/mathjax@3/es5/tex-mml-chtml.js


watch:
  - src
  - docs
nav:
  - 'Home': 'index.md'
  - 'Installation and Setup':
      - 'Installation.md'
      - 'Getting-Started-TPU-VM.md'
      - 'Getting-Started-GPU.md'
  - 'User Guide':
      - 'Getting-Started-Training.md'
      - "Training-On-Your-Data.md"
      - 'Configuration-Guide.md'
  - 'Tutorials':
      - "Fine-Tuning.md"
      - "LoRA.md"
      - "Hardware-Agnostic-Training.md"
  - 'Developer Guide':
<<<<<<< HEAD
      - 'dev/Port-Models.md'
      - 'dev/Trackers.md'
=======
      - 'Port-Models.md'
  - 'FAQ' : 'faq.md'
>>>>>>> 6ba22af8
  - Other:
      - 'Levanter-1.0-Release.md'
      - "design/Data-Loader-Design.md"<|MERGE_RESOLUTION|>--- conflicted
+++ resolved
@@ -96,13 +96,9 @@
       - "LoRA.md"
       - "Hardware-Agnostic-Training.md"
   - 'Developer Guide':
-<<<<<<< HEAD
       - 'dev/Port-Models.md'
       - 'dev/Trackers.md'
-=======
-      - 'Port-Models.md'
   - 'FAQ' : 'faq.md'
->>>>>>> 6ba22af8
   - Other:
       - 'Levanter-1.0-Release.md'
       - "design/Data-Loader-Design.md"