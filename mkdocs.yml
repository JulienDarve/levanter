site_name: Levanter
repo_url: https://github.com/stanford-crfm/levanter/
edit_uri: blob/main/docs/
theme:
  name: material
  highlightjs: false
  features:
    - content.code.copy
markdown_extensions:
- attr_list
- admonition
- def_list
- pymdownx.tasklist:
    custom_checkbox: true
  #- callouts
- footnotes
- codehilite
- pymdownx.details  # Allowing hidden expandable regions denoted by ???
- pymdownx.magiclink
- pymdownx.superfences
- pymdownx.arithmatex: # Render LaTeX via MathJax
      generic: true
- pymdownx.superfences  # Seems to enable syntax highlighting when used with the Material theme.
- pymdownx.snippets: # Include one Markdown file into another
      base_path: docs
- pymdownx.inlinehilite
- pymdownx.snippets:
    check_paths: true
- pymdownx.superfences
- toc:
    permalink: "¤"
    toc_depth: "2-3"

plugins:
  - search
  - autorefs
  - mkdocstrings:
      handlers:
        python:
          setup_commands:
              - import pytkdocs_tweaks
              - pytkdocs_tweaks.main()
          paths: [src]
          import:
            - https://docs.python.org/3/objects.inv
            - https://jax.readthedocs.io/en/latest/objects.inv
            - https://haliax.readthedocs.io/en/latest/objects.inv
            - https://docs.kidger.site/equinox/objects.inv
          options:
            docstring_options:
              ignore_init_summary: true
              docstring_style: google
            show_if_no_docstring: true
            show_source: false
            docstring_section_style: list
            heading_level: 4
            inherited_members: true
            merge_init_into_class: true
            load_external_modules: true
            preload_modules: [haliax, haliax.core]
#            separate_signature: true
            show_root_heading: true
            show_root_full_path: false
#            show_signature_annotations: true
            show_symbol_type_heading: false
            show_symbol_type_toc: false
            signature_crossrefs: true
            line_length: 100
  - include-markdown
extra_css:
  - css/material.css
  - css/mkdocstrings.css
  - css/custom.css

extra_javascript:
  - javascripts/mathjax.js
  - https://polyfill.io/v3/polyfill.min.js?features=es6
  - https://cdn.jsdelivr.net/npm/mathjax@3/es5/tex-mml-chtml.js


watch:
  - src
  - docs
nav:
  - 'Home': 'index.md'
  - 'Installation and Setup':
      - 'Installation.md'
      - 'Getting-Started-TPU-VM.md'
      - 'Getting-Started-GPU.md'
  - 'User Guide':
      - 'Getting-Started-Training.md'
      - "Training-On-Your-Data.md"
      - 'Configuration-Guide.md'
  - 'Tutorials':
      - "Fine-Tuning.md"
      - "LoRA.md"
      - "tutorials/Fine-Tuning-Semantic-Parsing.md"
      - "Hardware-Agnostic-Training.md"
  - 'Developer Guide':
      - 'dev/Port-Models.md'
      - 'dev/Trackers.md'
<<<<<<< HEAD
=======
  - 'FAQ' : 'faq.md'
>>>>>>> 6148381d
  - Other:
      - 'Levanter-1.0-Release.md'
      - "design/Data-Loader-Design.md"<|MERGE_RESOLUTION|>--- conflicted
+++ resolved
@@ -99,10 +99,7 @@
   - 'Developer Guide':
       - 'dev/Port-Models.md'
       - 'dev/Trackers.md'
-<<<<<<< HEAD
-=======
   - 'FAQ' : 'faq.md'
->>>>>>> 6148381d
   - Other:
       - 'Levanter-1.0-Release.md'
       - "design/Data-Loader-Design.md"