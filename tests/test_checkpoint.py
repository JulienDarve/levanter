--- conflicted
+++ resolved
@@ -38,10 +38,7 @@
             opt_state=(),
             training_key=(),
             is_trainable=True,
-<<<<<<< HEAD
             cb_states=(),
-=======
->>>>>>> 6df53f45
         ),
         loss=0.0,
         step_duration=0.0,
@@ -156,11 +153,7 @@
     optim = optax.adam(1e-4)
     opt_state = optim.init(arrays_only(model))
 
-<<<<<<< HEAD
     return TrainerState(step, model, opt_state, key, True, ())
-=======
-    return TrainerState(step, model, opt_state, key, True)
->>>>>>> 6df53f45
 
 
 def test_checkpoint_simple():
@@ -212,11 +205,7 @@
         grad = loss_fn(state.model, data)
         updates, new_state = optim.update(grad, state.opt_state)
         model = eqx.apply_updates(state.model, updates)
-<<<<<<< HEAD
-        state = dataclasses.replace(state, step=state.step + 1, model=model, opt_state=new_state)
-=======
         state = dataclasses.replace(state, _step=state.step + 1, model=model, opt_state=new_state)
->>>>>>> 6df53f45
 
     assert_trees_not_close(state, initial_state)
 
