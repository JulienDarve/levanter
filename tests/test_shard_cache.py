--- conflicted
+++ resolved
@@ -277,7 +277,6 @@
         cache.await_finished(timeout=10)
 
 
-<<<<<<< HEAD
 def test_shard_cache_crashes_if_processor_throws():
     class ThrowingProcessor(BatchProcessor[Sequence[int]]):
         def __call__(self, batch: Sequence[Sequence[int]]) -> pa.RecordBatch:
@@ -294,7 +293,8 @@
     with tempfile.TemporaryDirectory() as tmpdir:
         with pytest.raises(RuntimeError):
             build_cache(tmpdir, SimpleShardSource(), ThrowingProcessor(), await_finished=True)
-=======
+
+
 def test_map_batches_and_map_shard_cache():
     td = tempfile.TemporaryDirectory()
     with td as tmpdir:
@@ -338,5 +338,4 @@
             # make it hashable
             return tuple(batch["test"].values.to_numpy())
 
-        assert set(freeze_batch(batch) for batch in serial) == set(freeze_batch(batch) for batch in ray_ds)
->>>>>>> 1d4a8408
+        assert set(freeze_batch(batch) for batch in serial) == set(freeze_batch(batch) for batch in ray_ds)