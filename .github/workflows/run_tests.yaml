--- conflicted
+++ resolved
@@ -9,11 +9,7 @@
     strategy:
       matrix:
         python-version: ["3.10"]
-<<<<<<< HEAD
-        jax-version: ["0.4.20"]
-=======
         jax-version: ["0.4.23"]
->>>>>>> ef236b61
 
     steps:
       - uses: actions/checkout@v3
