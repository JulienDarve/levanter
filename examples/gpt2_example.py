import logging
from dataclasses import dataclass

import equinox as eqx
import jax.numpy as jnp
import jax.random as jrandom
import jmp
import pyrallis
from jax.interpreters.pxla import PartitionSpec
from transformers import GPT2Tokenizer

import haliax as hax
import haliax.random
import wandb
from haliax import Axis
<<<<<<< HEAD
from haliax.partitioning import ResourceAxis, named_pjit, round_axis_for_partitioning
=======
from haliax.partitioning import axis_mapping, named_pjit, round_axis_for_partitioning
>>>>>>> ac95d412
from levanter import callbacks
from levanter.config import TrainerConfig
from levanter.data.sharded import GlobalBatchDataset
from levanter.data.text import CachedLMDatasetConfig, TokenSeqDataset
from levanter.grad_accum import accumulate_gradients_sharded
from levanter.jax_utils import global_key_array, parameter_count
from levanter.logging import capture_time, log_time_to_wandb
from levanter.modeling_utils import cross_entropy_loss_and_log_normalizers
from levanter.models.gpt2 import Gpt2Config, Gpt2LMHeadModel
from levanter.trainer_hooks import StepInfo, TrainerHooks
from py_utils import non_caching_cycle


logger = logging.getLogger(__name__)


# cf https://github.com/google-research/language/blob/aa58066bec83d30de6c8f9123f0af7b81db3aeba/language/mentionmemory/training/trainer.py


@dataclass
class TrainGpt2Config:
    data: CachedLMDatasetConfig = CachedLMDatasetConfig()
    trainer: TrainerConfig = TrainerConfig()
    model: Gpt2Config = Gpt2Config()

    log_z_regularization: float = 0.0
    fcm_prob: float = 0.0  # forgetful context masking prob. recommended 0.15


@pyrallis.wrap()
def main(config: TrainGpt2Config):
    config.trainer.initialize(config)
    print("qq")

    tokenizer: GPT2Tokenizer = config.data.the_tokenizer

    # some axes we need
    Batch = Axis("batch", config.trainer.train_batch_size)
    EvalBatch = Axis("batch", config.trainer.eval_batch_size)
    SeqLen = config.model.SeqLen
    KeySeqLen = config.model.KeySeqLen

    # We have two axis_mappings: one for storing the model and optimizer states, and one for compute
    # This allows Zero-3-style parameter sharding, where we shard the parameters and optimizer state across the mesh
    compute_axis_mapping = config.trainer.compute_axis_mapping
    parameter_axis_mapping = config.trainer.parameter_axis_mapping

    dataset = GlobalBatchDataset(
        TokenSeqDataset(config.data.build_or_load_document_cache("train"), config.model.seq_len),
        config.trainer.device_mesh,
        Batch,
        compute_axis_mapping,
    )

    eval_dataset = GlobalBatchDataset(
        TokenSeqDataset(config.data.build_or_load_document_cache("validation"), config.model.seq_len),
        config.trainer.device_mesh,
        EvalBatch,
        compute_axis_mapping,
    )

    with config.trainer.device_mesh as mesh:
        # randomness in jax is tightly controlled by "keys" which are the states of the random number generators
        # this makes deterministic training pretty easy
        seed = config.trainer.seed
        data_key, loader_key, model_key, training_key = jrandom.split(jrandom.PRNGKey(seed), 4)

        # to do partitioning, our dimensions have to be divisible by the size of the physical axes they're mapped to
        # For most things, we just insist you specify the config right, but tokenizers often have strange numbers of
        # tokens: gpt-2 has 50257, for example. So we round up.
        vocab_size = len(tokenizer)
        Vocab = round_axis_for_partitioning(Axis("vocab", vocab_size), compute_axis_mapping)
        if vocab_size != Vocab.size:
            logger.info(f"Rounding vocab size from {vocab_size} to {Vocab.size} for partitioning")

        # Mixed Precision: We use the "jmp" library to handle mixed precision training. It basically has three dtypes:
        # 1) compute (typically bfloat16)
        # 2) parameter (typically float32)
        # 3) output (sometimes float32)
        # I like to think of these as "semantic" dtypes: compute is the dtype we do most of our math in, parameter is
        # the dtype we store our parameters in, and output is the dtype we use for loss calculations.
        mp: jmp.Policy = config.trainer.mp

        # initialize the model
        # This function
        # 1) initializes model weights
        # 2) ensures all model weights are the right dtype
        # 3) ensures the model is partitioned across the mesh according to the parameter_axis_mapping
        @named_pjit(axis_resources=parameter_axis_mapping)
        def init_model():
            model = Gpt2LMHeadModel(Vocab, config.model, key=model_key)
            return mp.cast_to_param(model)

        model = init_model()

        wandb.summary["parameter_count"] = parameter_count(model)

        # initialize the optimizer
        # This is basically the same as the model.
        optimizer = config.trainer.optimizer()
        opt_state = named_pjit(optimizer.init, axis_resources=parameter_axis_mapping)(model)

        # masks for attention and loss
        def attention_mask(inference, fcm_key):
            causal_mask = hax.nn.attention.causal_mask(SeqLen, KeySeqLen)

            # forgetful causal masking
            if not inference and config.fcm_prob > 0:
                fcm_mask = hax.nn.attention.forgetful_causal_mask(KeySeqLen, config.fcm_prob, key=fcm_key)
                causal_mask = causal_mask & fcm_mask
            return causal_mask

        # don't want to compute the loss w.r.t. the final token
        loss_mask = 1 - hax.nn.one_hot(-1, SeqLen, dtype=jnp.float32)  # one everywhere except the last token

        # loss function: this computes the loss with respect to a single example
        def compute_loss(model: Gpt2LMHeadModel, input_ids, attn_mask, key, inference):
            with hax.axis_mapping(compute_axis_mapping):
                model = mp.cast_to_compute(model)

                pred_y = model(input_ids, attn_mask, key=key, inference=inference)
                pred_y = mp.cast_to_output(pred_y)

                # need to roll the target tokens back by one so that each token is predicting the next token
                target_y = haliax.roll(input_ids, -1, SeqLen)
                target_y = haliax.nn.one_hot(target_y, Vocab, dtype=pred_y.dtype)

                loss, log_normalizers = cross_entropy_loss_and_log_normalizers(pred_y, Vocab, target_y)
                loss = hax.mean(loss, where=loss_mask)

                if not inference and config.log_z_regularization > 0:
                    logz_mse = hax.mean((log_normalizers**2))
                    loss += config.log_z_regularization * logz_mse

                return loss.scalar()

        def train_batch_loss(model, input_ids, attn_mask, key):
            return hax.mean(hax.vmap(compute_loss, Batch)(model, input_ids, attn_mask, key, inference=False))

        # training loop
        # donate args to conserve memory
        @named_pjit(axis_resources=parameter_axis_mapping, donate_args=True)
        def train_step(model, opt_state, input_ids, keys):

            attn_mask = hax.vmap(attention_mask, Batch)(False, keys)
            attn_mask = hax.auto_sharded(attn_mask)

            loss, grads = accumulate_gradients_sharded(
                eqx.filter_value_and_grad(train_batch_loss),
                Batch,
                model,
                input_ids,
                attn_mask,
                keys,
                per_device_parallelism=config.trainer.per_device_parallelism,
                parameter_axis_mapping=parameter_axis_mapping,
            )

            # distribute gradients across the mesh and apply them
            updates, opt_state = optimizer.update(grads, opt_state, params=model)
            model = eqx.apply_updates(model, updates)

            return loss, model, opt_state

        # evaluation loss and loop

        @named_pjit(axis_resources=compute_axis_mapping)
        def eval_loss(model, input_ids):
            input_ids = hax.named(input_ids, (EvalBatch, SeqLen))
            # just use causal mask for evaluation
            mask = hax.nn.attention.causal_mask(SeqLen, KeySeqLen)
            return compute_loss(model, input_ids, mask, None, True)

        # Set up evaluation
        def evaluate_step(info: StepInfo):
            with hax.axis_mapping(compute_axis_mapping):
                # standard evaluation loop
                loss = 0.0
                n = 0

                for batch in eval_dataset:
                    loss += eval_loss(model, batch).item()
                    n += 1

                if n > 0:
                    loss /= n

            logger.info(f"validation loss: {loss:.3f}")
            if wandb.run is not None:
                wandb.log({"eval/loss": loss}, step=info.step)

            return loss

        # boilerplate hooks and such
        engine = TrainerHooks()
        engine.add_hook(callbacks.pbar_logger(total=config.trainer.num_train_steps), every=1)
        engine.add_hook(callbacks.log_to_wandb, every=1)
        engine.add_hook(
            callbacks.log_performance_stats(config.model.seq_len, config.trainer.train_batch_size), every=1
        )
<<<<<<< HEAD
        # engine.add_hook(evaluate_step, every=config.trainer.steps_per_eval)
        engine.add_hook(callbacks.wandb_xla_logger(config.trainer.wandb), every=config.trainer.steps_per_eval)
=======
        engine.add_hook(evaluate_step, every=config.trainer.steps_per_eval)
        engine.add_hook(callbacks.wandb_xla_logger(config.trainer.wandb), every=config.trainer.steps_per_eval)
        engine.add_hook(callbacks.log_memory_usage(), every=1)
>>>>>>> ac95d412
        checkpointer = config.trainer.checkpointer.create(config.trainer.run_name)
        engine.add_hook(checkpointer.on_step, every=1)  # checkpointer manages its own frequency
        engine.add_hook(lambda x: callbacks.defragment(), every=100)

        # data loader
        iter_data = non_caching_cycle(dataset)

        # load the last checkpoint and resume if we want
        resume_step = None
        if config.trainer.load_last_checkpoint:
            checkpoint = checkpointer.load_checkpoint(
                model,
                (opt_state, training_key),
                config.trainer.load_checkpoint_path,
            )

            if checkpoint is not None:
                model, (opt_state, training_key), resume_step = checkpoint
                assert training_key.shape == jrandom.PRNGKey(0).shape
            elif config.trainer.load_checkpoint_path:
                raise ValueError("No checkpoint found")
            else:
                logger.info("No checkpoint found. Starting from scratch")

        if resume_step is not None:
            # step is after the batch, so we need to seek to step
            # TODO: iter_data.seek(resume_step +1)
            import tqdm

            for _ in tqdm.tqdm(range(resume_step + 1), desc="seeking data for resume"):
                next(iter_data)
            resume_step = resume_step + 1
        else:
            resume_step = 0

<<<<<<< HEAD
=======
        # training loop
        def train_step(model, opt_state, input_ids, keys):
            model_inf = mp.cast_to_compute(model)

            loss, grads = accumulate_gradients_sharded(
                compute_loss_and_grad,
                model_inf,
                input_ids,
                keys,
                data_axis_size=config.trainer.data_axis_size,
                per_device_parallelism=config.trainer.per_device_parallelism,
                compute_axis_mapping=compute_axis_mapping,
                parameter_axis_mapping=parameter_axis_mapping,
            )

            with jax.named_scope("optimizer"), axis_mapping(parameter_axis_mapping):
                # distribute gradients across the mesh and apply them
                updates, opt_state = optimizer.update(grads, opt_state, params=model)
                model = eqx.apply_updates(model, updates)

            return loss, model, opt_state

        # donate the model and the opt_state so they can used for outputs
        train_step = named_pjit(train_step, parameter_axis_mapping, donate_args=(True, True, False, False))

        jax.profiler.start_trace("/scr-ssd/dlwh/jax-trace", create_perfetto_link=True)

>>>>>>> ac95d412
        # finally, run the training loop
        for step in range(resume_step, config.trainer.num_train_steps):
            with capture_time() as step_time:
                with log_time_to_wandb("throughput/loading_time", step=step):
                    input_ids = next(iter_data)
                    input_ids = hax.named(input_ids, (Batch, SeqLen))
                    my_key, training_key = jrandom.split(training_key, 2)
                    example_keys = global_key_array(
                        my_key, config.trainer.train_batch_size, mesh, PartitionSpec(ResourceAxis.DATA)
                    )

                step_loss, model, opt_state = train_step(model, opt_state, input_ids, example_keys)
                step_loss = step_loss.item()

            with log_time_to_wandb("throughput/hook_time", step=step):
                engine.run_hooks(StepInfo(step, model, opt_state, step_loss, training_key, step_duration=step_time()))

        last_step = StepInfo(
            config.trainer.num_train_steps,
            model,
            opt_state,
            step_loss,
            training_key,
            step_duration=step_time(),
        )

        evaluate_step(last_step)
        checkpointer.on_step(last_step, force=True)


if __name__ == "__main__":
    main()<|MERGE_RESOLUTION|>--- conflicted
+++ resolved
@@ -13,11 +13,7 @@
 import haliax.random
 import wandb
 from haliax import Axis
-<<<<<<< HEAD
 from haliax.partitioning import ResourceAxis, named_pjit, round_axis_for_partitioning
-=======
-from haliax.partitioning import axis_mapping, named_pjit, round_axis_for_partitioning
->>>>>>> ac95d412
 from levanter import callbacks
 from levanter.config import TrainerConfig
 from levanter.data.sharded import GlobalBatchDataset
@@ -218,14 +214,9 @@
         engine.add_hook(
             callbacks.log_performance_stats(config.model.seq_len, config.trainer.train_batch_size), every=1
         )
-<<<<<<< HEAD
         # engine.add_hook(evaluate_step, every=config.trainer.steps_per_eval)
         engine.add_hook(callbacks.wandb_xla_logger(config.trainer.wandb), every=config.trainer.steps_per_eval)
-=======
-        engine.add_hook(evaluate_step, every=config.trainer.steps_per_eval)
-        engine.add_hook(callbacks.wandb_xla_logger(config.trainer.wandb), every=config.trainer.steps_per_eval)
         engine.add_hook(callbacks.log_memory_usage(), every=1)
->>>>>>> ac95d412
         checkpointer = config.trainer.checkpointer.create(config.trainer.run_name)
         engine.add_hook(checkpointer.on_step, every=1)  # checkpointer manages its own frequency
         engine.add_hook(lambda x: callbacks.defragment(), every=100)
@@ -261,36 +252,6 @@
         else:
             resume_step = 0
 
-<<<<<<< HEAD
-=======
-        # training loop
-        def train_step(model, opt_state, input_ids, keys):
-            model_inf = mp.cast_to_compute(model)
-
-            loss, grads = accumulate_gradients_sharded(
-                compute_loss_and_grad,
-                model_inf,
-                input_ids,
-                keys,
-                data_axis_size=config.trainer.data_axis_size,
-                per_device_parallelism=config.trainer.per_device_parallelism,
-                compute_axis_mapping=compute_axis_mapping,
-                parameter_axis_mapping=parameter_axis_mapping,
-            )
-
-            with jax.named_scope("optimizer"), axis_mapping(parameter_axis_mapping):
-                # distribute gradients across the mesh and apply them
-                updates, opt_state = optimizer.update(grads, opt_state, params=model)
-                model = eqx.apply_updates(model, updates)
-
-            return loss, model, opt_state
-
-        # donate the model and the opt_state so they can used for outputs
-        train_step = named_pjit(train_step, parameter_axis_mapping, donate_args=(True, True, False, False))
-
-        jax.profiler.start_trace("/scr-ssd/dlwh/jax-trace", create_perfetto_link=True)
-
->>>>>>> ac95d412
         # finally, run the training loop
         for step in range(resume_step, config.trainer.num_train_steps):
             with capture_time() as step_time:
