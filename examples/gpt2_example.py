import logging
from dataclasses import dataclass

import equinox as eqx
import jax.numpy as jnp
import jax.random as jrandom
import jmp
import pyrallis
from jax.interpreters.pxla import PartitionSpec
from transformers import GPT2Tokenizer

import haliax as hax
import haliax.random
import wandb
from haliax import Axis
from haliax.partitioning import ResourceAxis, named_pjit, round_axis_for_partitioning
from levanter import callbacks
from levanter.config import TrainerConfig
from levanter.data.sharded import GlobalBatchDataset
from levanter.data.text import CachedLMDatasetConfig, TokenSeqDataset
from levanter.grad_accum import accumulate_gradients_sharded
from levanter.jax_utils import global_key_array, parameter_count
from levanter.logging import capture_time, log_time_to_wandb
from levanter.modeling_utils import cross_entropy_loss_and_log_normalizers
from levanter.models.gpt2 import Gpt2Config, Gpt2LMHeadModel
from levanter.trainer_hooks import StepInfo, TrainerHooks
from py_utils import non_caching_cycle


logger = logging.getLogger(__name__)


# cf https://github.com/google-research/language/blob/aa58066bec83d30de6c8f9123f0af7b81db3aeba/language/mentionmemory/training/trainer.py


@dataclass
class TrainGpt2Config:
    data: CachedLMDatasetConfig = CachedLMDatasetConfig()
    trainer: TrainerConfig = TrainerConfig()
    model: Gpt2Config = Gpt2Config()

    log_z_regularization: float = 0.0
    fcm_prob: float = 0.0  # forgetful context masking prob. recommended 0.15


@pyrallis.wrap()
def main(config: TrainGpt2Config):
    config.trainer.initialize(config)

    tokenizer: GPT2Tokenizer = config.data.the_tokenizer

    # some axes we need
    Batch = Axis("batch", config.trainer.train_batch_size)
    EvalBatch = Axis("batch", config.trainer.eval_batch_size)
    SeqLen = config.model.SeqLen
    KeySeqLen = config.model.KeySeqLen

    # We have two axis_mappings: one for storing the model and optimizer states, and one for compute
    # This allows Zero-3-style parameter sharding, where we shard the parameters and optimizer state across the mesh
    compute_axis_mapping = config.trainer.compute_axis_mapping
    parameter_axis_mapping = config.trainer.parameter_axis_mapping

    dataset = GlobalBatchDataset(
        TokenSeqDataset(config.data.build_or_load_document_cache("train"), config.model.seq_len),
        config.trainer.device_mesh,
        Batch,
        compute_axis_mapping,
    )

    eval_dataset = GlobalBatchDataset(
        TokenSeqDataset(config.data.build_or_load_document_cache("validation"), config.model.seq_len),
        config.trainer.device_mesh,
        EvalBatch,
        compute_axis_mapping,
    )

    with config.trainer.device_mesh as mesh:
        # randomness in jax is tightly controlled by "keys" which are the states of the random number generators
        # this makes deterministic training pretty easy
        seed = config.trainer.seed
        data_key, loader_key, model_key, training_key = jrandom.split(jrandom.PRNGKey(seed), 4)

        # to do partitioning, our dimensions have to be divisible by the size of the physical axes they're mapped to
        # For most things, we just insist you specify the config right, but tokenizers often have strange numbers of
        # tokens: gpt-2 has 50257, for example. So we round up.
        vocab_size = len(tokenizer)
        Vocab = round_axis_for_partitioning(Axis("vocab", vocab_size), compute_axis_mapping)
        if vocab_size != Vocab.size:
            logger.info(f"Rounding vocab size from {vocab_size} to {Vocab.size} for partitioning")

        # Mixed Precision: We use the "jmp" library to handle mixed precision training. It basically has three dtypes:
        # 1) compute (typically bfloat16)
        # 2) parameter (typically float32)
        # 3) output (sometimes float32)
        # I like to think of these as "semantic" dtypes: compute is the dtype we do most of our math in, parameter is
        # the dtype we store our parameters in, and output is the dtype we use for loss calculations.
        mp: jmp.Policy = config.trainer.mp

        # initialize the model
        # This function
        # 1) initializes model weights
        # 2) ensures all model weights are the right dtype
        # 3) ensures the model is partitioned across the mesh according to the parameter_axis_mapping
        @named_pjit(axis_resources=parameter_axis_mapping)
        def init_model():
            model = Gpt2LMHeadModel(Vocab, config.model, key=model_key)
            return mp.cast_to_param(model)

        model = init_model()

        wandb.summary["parameter_count"] = parameter_count(model)

        # initialize the optimizer
        # This is basically the same as the model.
        optimizer = config.trainer.optimizer()
        opt_state = named_pjit(optimizer.init, axis_resources=parameter_axis_mapping)(model)

        # masks for attention and loss
        def attention_mask(inference, fcm_key):
            causal_mask = hax.nn.attention.causal_mask(SeqLen, KeySeqLen)

            # forgetful causal masking
            if not inference and config.fcm_prob > 0:
                fcm_mask = hax.nn.attention.forgetful_causal_mask(KeySeqLen, config.fcm_prob, key=fcm_key)
                causal_mask = causal_mask & fcm_mask
            return causal_mask

        # don't want to compute the loss w.r.t. the final token
        loss_mask = 1 - hax.nn.one_hot(-1, SeqLen, dtype=jnp.float32)  # one everywhere except the last token

        # loss function: this computes the loss with respect to a single example
        def compute_loss(model: Gpt2LMHeadModel, input_ids, attn_mask, key, inference):
            with hax.axis_mapping(compute_axis_mapping):
                model = mp.cast_to_compute(model)

                pred_y = model(input_ids, attn_mask, key=key, inference=inference)
                pred_y = mp.cast_to_output(pred_y)

                # need to roll the target tokens back by one so that each token is predicting the next token
                target_y = haliax.roll(input_ids, -1, SeqLen)
                target_y = haliax.nn.one_hot(target_y, Vocab, dtype=pred_y.dtype)

                loss, log_normalizers = cross_entropy_loss_and_log_normalizers(pred_y, Vocab, target_y)
                loss = hax.mean(loss, where=loss_mask)

                if not inference and config.log_z_regularization > 0:
                    logz_mse = hax.mean((log_normalizers**2))
                    loss += config.log_z_regularization * logz_mse

                return loss.scalar()

        def train_batch_loss(model, input_ids, attn_mask, key):
            return hax.mean(hax.vmap(compute_loss, Batch)(model, input_ids, attn_mask, key, inference=False))

        # training loop
        # donate args to conserve memory
        @named_pjit(axis_resources=parameter_axis_mapping, donate_args=True)
        def train_step(model, opt_state, input_ids, keys):
<<<<<<< HEAD
            attn_mask = hax.vmap(attention_mask, Batch)(False, keys)
            loss, grads = accumulate_gradients_sharded(
                eqx.filter_value_and_grad(train_batch_loss),
                Batch,
                model,
                input_ids,
                attn_mask,
                keys,
                per_device_parallelism=config.trainer.per_device_parallelism,
                parameter_axis_mapping=parameter_axis_mapping,
            )

=======

            attn_mask = hax.vmap(attention_mask, Batch)(False, keys)
            attn_mask = hax.auto_sharded(attn_mask)

            loss, grads = accumulate_gradients_sharded(
                eqx.filter_value_and_grad(train_batch_loss),
                Batch,
                model,
                input_ids,
                attn_mask,
                keys,
                per_device_parallelism=config.trainer.per_device_parallelism,
                parameter_axis_mapping=parameter_axis_mapping,
            )

>>>>>>> f1198621
            # distribute gradients across the mesh and apply them
            updates, opt_state = optimizer.update(grads, opt_state, params=model)
            model = eqx.apply_updates(model, updates)

            return loss, model, opt_state
<<<<<<< HEAD

        # evaluation loss and loop

        @named_pjit(axis_resources=compute_axis_mapping)
        def eval_loss(model, input_ids):
            input_ids = hax.named(input_ids, (EvalBatch, SeqLen))
            # just use causal mask for evaluation
            mask = hax.nn.attention.causal_mask(SeqLen, KeySeqLen)
            return compute_loss(model, input_ids, mask, None, True)

        # Set up evaluation
        def evaluate_step(info: StepInfo):
            with hax.axis_mapping(compute_axis_mapping):
                # standard evaluation loop
                loss = 0.0
                n = 0

=======

        # evaluation loss and loop

        @named_pjit(axis_resources=compute_axis_mapping)
        def eval_loss(model, input_ids):
            input_ids = hax.named(input_ids, (EvalBatch, SeqLen))
            # just use causal mask for evaluation
            mask = hax.nn.attention.causal_mask(SeqLen, KeySeqLen)
            return compute_loss(model, input_ids, mask, None, True)

        # Set up evaluation
        def evaluate_step(info: StepInfo):
            with hax.axis_mapping(compute_axis_mapping):
                # standard evaluation loop
                loss = 0.0
                n = 0

>>>>>>> f1198621
                for batch in eval_dataset:
                    loss += eval_loss(model, batch).item()
                    n += 1

                if n > 0:
                    loss /= n

            logger.info(f"validation loss: {loss:.3f}")
            if wandb.run is not None:
                wandb.log({"eval/loss": loss}, step=info.step)

            return loss

        # boilerplate hooks and such
        engine = TrainerHooks()
        engine.add_hook(callbacks.pbar_logger(total=config.trainer.num_train_steps), every=1)
        engine.add_hook(callbacks.log_to_wandb, every=1)
        engine.add_hook(
            callbacks.log_performance_stats(config.model.seq_len, config.trainer.train_batch_size), every=1
        )
        # engine.add_hook(evaluate_step, every=config.trainer.steps_per_eval)
        engine.add_hook(callbacks.wandb_xla_logger(config.trainer.wandb), every=config.trainer.steps_per_eval)
        checkpointer = config.trainer.checkpointer.create(config.trainer.run_name)
        engine.add_hook(checkpointer.on_step, every=1)  # checkpointer manages its own frequency

        # data loader
        iter_data = non_caching_cycle(dataset)

        # load the last checkpoint and resume if we want
        resume_step = None
        if config.trainer.load_last_checkpoint:
            checkpoint = checkpointer.load_checkpoint(
                model,
                (opt_state, training_key),
                config.trainer.load_checkpoint_path,
            )

            if checkpoint is not None:
                model, (opt_state, training_key), resume_step = checkpoint
                assert training_key.shape == jrandom.PRNGKey(0).shape
            elif config.trainer.load_checkpoint_path:
                raise ValueError("No checkpoint found")
            else:
                logger.info("No checkpoint found. Starting from scratch")

        if resume_step is not None:
            # step is after the batch, so we need to seek to step
            # TODO: iter_data.seek(resume_step +1)
            import tqdm

            for _ in tqdm.tqdm(range(resume_step + 1), desc="seeking data for resume"):
                next(iter_data)
            resume_step = resume_step + 1
        else:
            resume_step = 0

        # finally, run the training loop
        for step in range(resume_step, config.trainer.num_train_steps):
            with capture_time() as step_time:
                with log_time_to_wandb("throughput/loading_time", step=step):
                    input_ids = next(iter_data)
                    input_ids = hax.named(input_ids, (Batch, SeqLen))
                    my_key, training_key = jrandom.split(training_key, 2)
                    example_keys = global_key_array(
                        my_key, config.trainer.train_batch_size, mesh, PartitionSpec(ResourceAxis.DATA)
                    )

                step_loss, model, opt_state = train_step(model, opt_state, input_ids, example_keys)
                step_loss = step_loss.item()

            with log_time_to_wandb("throughput/hook_time", step=step):
                engine.run_hooks(StepInfo(step, model, opt_state, step_loss, training_key, step_duration=step_time()))

        last_step = StepInfo(
            config.trainer.num_train_steps,
            model,
            opt_state,
            step_loss,
            training_key,
            step_duration=step_time(),
        )

        evaluate_step(last_step)
        checkpointer.on_step(last_step, force=True)


if __name__ == "__main__":
    main()<|MERGE_RESOLUTION|>--- conflicted
+++ resolved
@@ -156,8 +156,10 @@
         # donate args to conserve memory
         @named_pjit(axis_resources=parameter_axis_mapping, donate_args=True)
         def train_step(model, opt_state, input_ids, keys):
-<<<<<<< HEAD
+
             attn_mask = hax.vmap(attention_mask, Batch)(False, keys)
+            attn_mask = hax.auto_sharded(attn_mask)
+
             loss, grads = accumulate_gradients_sharded(
                 eqx.filter_value_and_grad(train_batch_loss),
                 Batch,
@@ -169,29 +171,11 @@
                 parameter_axis_mapping=parameter_axis_mapping,
             )
 
-=======
-
-            attn_mask = hax.vmap(attention_mask, Batch)(False, keys)
-            attn_mask = hax.auto_sharded(attn_mask)
-
-            loss, grads = accumulate_gradients_sharded(
-                eqx.filter_value_and_grad(train_batch_loss),
-                Batch,
-                model,
-                input_ids,
-                attn_mask,
-                keys,
-                per_device_parallelism=config.trainer.per_device_parallelism,
-                parameter_axis_mapping=parameter_axis_mapping,
-            )
-
->>>>>>> f1198621
             # distribute gradients across the mesh and apply them
             updates, opt_state = optimizer.update(grads, opt_state, params=model)
             model = eqx.apply_updates(model, updates)
 
             return loss, model, opt_state
-<<<<<<< HEAD
 
         # evaluation loss and loop
 
@@ -209,25 +193,6 @@
                 loss = 0.0
                 n = 0
 
-=======
-
-        # evaluation loss and loop
-
-        @named_pjit(axis_resources=compute_axis_mapping)
-        def eval_loss(model, input_ids):
-            input_ids = hax.named(input_ids, (EvalBatch, SeqLen))
-            # just use causal mask for evaluation
-            mask = hax.nn.attention.causal_mask(SeqLen, KeySeqLen)
-            return compute_loss(model, input_ids, mask, None, True)
-
-        # Set up evaluation
-        def evaluate_step(info: StepInfo):
-            with hax.axis_mapping(compute_axis_mapping):
-                # standard evaluation loop
-                loss = 0.0
-                n = 0
-
->>>>>>> f1198621
                 for batch in eval_dataset:
                     loss += eval_loss(model, batch).item()
                     n += 1
