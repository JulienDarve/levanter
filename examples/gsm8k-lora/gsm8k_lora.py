--- conflicted
+++ resolved
@@ -148,16 +148,7 @@
 
     optimizer = config.optimizer.build(config.trainer.num_train_steps)
 
-<<<<<<< HEAD
-    def compute_loss(model: LmHeadModel, example: LmExample, key=None):
-        return model.compute_loss(example, key=key).scalar()
-
-    # end major difference from Alpaca
-
-    with Trainer(config.trainer, optimizer, compute_loss) as trainer:
-=======
     with Trainer(config.trainer, optimizer) as trainer:
->>>>>>> 3625a69d
         # how we shard parameters across devices
         parameter_axis_mapping = config.trainer.parameter_axis_mapping
 
@@ -199,11 +190,7 @@
         loader = trainer.replicated_loader(train_dataset, trainer.TrainBatch)
         loader = non_caching_cycle(loader)
 
-<<<<<<< HEAD
-        if state.step != 0:
-=======
         if int(state.step) != 0:
->>>>>>> 3625a69d
             logger.info(f"Resuming training from step {state.step}")
             for i in range(state.step):
                 next(loader)  # type: ignore
