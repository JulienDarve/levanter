--- conflicted
+++ resolved
@@ -80,18 +80,9 @@
 
     optimizer = config.optimizer.build(config.trainer.num_train_steps)
 
-<<<<<<< HEAD
-    def compute_loss(model: LmHeadModel, example: LmExample, key=None):
-        return model.compute_loss(example, key=key).scalar()
-
-    # end major difference from Alpaca
-
-    with Trainer(config.trainer, optimizer, compute_loss) as trainer:
-=======
     # end major difference from Alpaca
 
     with Trainer(config.trainer, optimizer) as trainer:
->>>>>>> 3625a69d
         # how we shard parameters across devices
         parameter_axis_mapping = config.trainer.parameter_axis_mapping
 
@@ -133,15 +124,9 @@
         loader = trainer.replicated_loader(train_dataset, trainer.TrainBatch)
         loader = non_caching_cycle(loader)
 
-<<<<<<< HEAD
-        if state.step != 0:
-            logger.info(f"Resuming training from step {state.step}")
-            for i in range(state.step):
-=======
         if int(state.step) != 0:
             logger.info(f"Resuming training from step {int(state.step)}")
             for i in range(int(state.step)):
->>>>>>> 3625a69d
                 next(loader)  # type: ignore
 
         # Save HF PEFT checkpoints periodically (and at the end of training), which is just the lora weights
