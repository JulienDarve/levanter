# Modified version of [alpaca.py] to use LoRA instead of full finetuning.

import logging
import os
import sys
from dataclasses import dataclass
from typing import Optional

import equinox as eqx
import jax.random as jrandom
import transformers

import haliax as hax

import levanter
from levanter.compat.hf_checkpoints import HFCheckpointConverter
from levanter.lora import (
    LoraConfig,
    lora_trainable_params_filter,
    loraize,
    save_merged_hf_checkpoint_callback,
    save_peft_checkpoint_callback,
)
from levanter.models.lm_model import LmHeadModel
from levanter.trainer import Trainer
from levanter.utils.jax_utils import parameter_count
from levanter.utils.py_utils import non_caching_cycle


# This is a bit of a hack to make sure we can load the module no matter where we run it from.
# You can also just set the PYTHONPATH environment variable.
dirname = os.path.dirname(os.path.abspath(__file__))
sys.path.append(dirname)  # noqa: E402
sys.path.append(os.path.join(dirname, "..", "alpaca"))  # noqa: E402

import alpaca  # noqa: E402


logger = logging.getLogger(__name__)


@dataclass
class TrainArgs(alpaca.TrainArgs):
    lora: LoraConfig = LoraConfig()

    # should we save merged (i.e. not peft) checkpoints?
    merged_hf_save_path: Optional[str] = None  # path to save merged hf checkpoints
    merged_hf_upload: Optional[str] = None


def train(config: TrainArgs):
    levanter.initialize(config)

    # Since Levanter has different implementations of models from HF, we need to convert the HF checkpoint.
    # This class is a wrapper around the HF checkpoint converter that also downloads the checkpoint if necessary.
    converter = HFCheckpointConverter.from_hf(config.model_name_or_path, trust_remote_code=config.trust_remote_code)
    model_config = converter.default_config

    # Randomness in JAX is tightly controlled. We pass around a key that is used to generate random numbers.
    training_key, lora_key = jrandom.split(jrandom.PRNGKey(config.trainer.seed), 2)

    tokenizer = transformers.AutoTokenizer.from_pretrained(
        config.model_name_or_path,
        cache_dir=config.model_cache_dir,
        model_max_length=model_config.Pos.size,
        padding_side="right",
    )
    # because we're using lora, we can't add new tokens to the vocab, so we use the UNK token instead
    orig_vocab_size = len(tokenizer)
    alpaca.add_special_tokens(tokenizer, use_unk_instead_of_adding=True)
    if orig_vocab_size != len(tokenizer):
        raise ValueError(
            f"We can't add new tokens to the vocab when using lora, but {len(tokenizer) - orig_vocab_size} were added."
        )

    # modify converter to use our tokenizer, mostly so it saves the right vocab
    converter = converter.replaced(tokenizer=tokenizer)

    train_dataset = alpaca.mk_dataset(config, tokenizer)

    optimizer = config.optimizer.build(config.trainer.num_train_steps)

    # end major difference from Alpaca

    with Trainer(config.trainer, optimizer) as trainer:
        # how we shard parameters across devices
        parameter_axis_mapping = config.trainer.parameter_axis_mapping

        # load the underlying hf model
        logger.info(f"Loading pretrained model from {converter.reference_checkpoint}")
        model: LmHeadModel = converter.load_pretrained(model_config, axis_mapping=parameter_axis_mapping)

        # Major difference from Alpaca: we loraize the model.

        @hax.named_jit(axis_resources=parameter_axis_mapping, donate_args=(True))
        def loraize_hf_model(model):
            return loraize(model, config.lora, key=lora_key)

        model = loraize_hf_model(model)

        lora_param_filter = lora_trainable_params_filter(model)

        state = trainer.initial_state(training_key, model=model, is_trainable=lora_param_filter)

<<<<<<< HEAD
        # log some info about the model
        all_param_count = parameter_count(state.model)
        just_lora_params = parameter_count(eqx.filter(state.model, lora_param_filter))

        levanter.tracker.log_summary(
            {
                "parameter_count": all_param_count,
                "trainable_parameter_count": just_lora_params,
                "fraction_trainable": just_lora_params * 1.0 / all_param_count,
            }
        )

    logger.info(f"Total parameter count: {all_param_count}")
    logger.info(f"Trainable parameter count: {just_lora_params}")
    logger.info(f"Fraction of parameters that are trainable: {just_lora_params * 1.0 / all_param_count%.3}")

    # Levanter has two kinds of data loaders: sharded and replicated. Replicated is simpler and allows for
    # single pass training. Sharded only loads a subset of the data on each device, and is more efficient for large
    # datasets. We use replicated here since the dataset is small.
    loader = trainer.replicated_loader(train_dataset, trainer.TrainBatch)
    loader = non_caching_cycle(loader)

    if state.step != 0:
        logger.info(f"Resuming training from step {state.step}")
        for i in range(state.step):
            next(loader)  # type: ignore

    # Save HF PEFT checkpoints periodically (and at the end of training), which is just the lora weights
    if config.hf_save_path is not None:
        full_save_path = os.path.join(config.hf_save_path, trainer.run_id)
        trainer.add_hook(
            save_peft_checkpoint_callback(
                full_save_path, config.lora, config.model_name_or_path, tokenizer, config.hf_upload
            ),
            every=config.hf_save_steps,
        )

    # Save merged HF checkpoints if requested
    if config.merged_hf_save_path is not None:
        full_save_path = os.path.join(config.merged_hf_save_path, trainer.run_id)
        trainer.add_hook(
            save_merged_hf_checkpoint_callback(full_save_path, converter, config.merged_hf_upload),
            every=config.hf_save_steps,
        )

    trainer.train(state, loader)
=======
        # end major difference from Alpaca

        with Trainer(config.trainer, optimizer, compute_loss, is_trainable=lora_param_filter) as trainer:
            state = trainer.initial_state(training_key, model=model)

            # log some info about the model
            all_param_count = parameter_count(state.model)
            just_lora_params = parameter_count(trainer.trainable_params_only(state.model))

            levanter.tracker.log_summary(
                {
                    "parameter_count": all_param_count,
                    "trainable_parameter_count": just_lora_params,
                    "fraction_trainable": just_lora_params * 1.0 / all_param_count,
                }
            )

            logger.info(f"Total parameter count: {all_param_count}")
            logger.info(f"Trainable parameter count: {just_lora_params}")
            logger.info(f"Fraction of parameters that are trainable: {just_lora_params * 1.0 / all_param_count%.3}")

            # Levanter has two kinds of data loaders: sharded and replicated. Replicated is simpler and allows for
            # single pass training. Sharded only loads a subset of the data on each device, and is more efficient for large
            # datasets. We use replicated here since the dataset is small.
            loader = trainer.replicated_loader(train_dataset, trainer.TrainBatch)
            loader = non_caching_cycle(loader)

            if state.step != 0:
                logger.info(f"Resuming training from step {state.step}")
                for i in range(state.step):
                    next(loader)  # type: ignore

            # Save HF PEFT checkpoints periodically (and at the end of training), which is just the lora weights
            if config.hf_save_path is not None:
                full_save_path = os.path.join(config.hf_save_path, trainer.run_id)
                trainer.add_hook(
                    save_peft_checkpoint_callback(
                        full_save_path, config.lora, config.model_name_or_path, tokenizer, config.hf_upload
                    ),
                    every=config.hf_save_steps,
                )

            # Save merged HF checkpoints if requested
            if config.merged_hf_save_path is not None:
                full_save_path = os.path.join(config.merged_hf_save_path, trainer.run_id)
                trainer.add_hook(
                    save_merged_hf_checkpoint_callback(full_save_path, converter, config.merged_hf_upload),
                    every=config.hf_save_steps,
                )

            trainer.train(state, loader)
>>>>>>> 0b8b6e9d


if __name__ == "__main__":
    levanter.config.main(train)()<|MERGE_RESOLUTION|>--- conflicted
+++ resolved
@@ -102,7 +102,6 @@
 
         state = trainer.initial_state(training_key, model=model, is_trainable=lora_param_filter)
 
-<<<<<<< HEAD
         # log some info about the model
         all_param_count = parameter_count(state.model)
         just_lora_params = parameter_count(eqx.filter(state.model, lora_param_filter))
@@ -115,93 +114,40 @@
             }
         )
 
-    logger.info(f"Total parameter count: {all_param_count}")
-    logger.info(f"Trainable parameter count: {just_lora_params}")
-    logger.info(f"Fraction of parameters that are trainable: {just_lora_params * 1.0 / all_param_count%.3}")
+        logger.info(f"Total parameter count: {all_param_count}")
+        logger.info(f"Trainable parameter count: {just_lora_params}")
+        logger.info(f"Fraction of parameters that are trainable: {just_lora_params * 1.0 / all_param_count%.3}")
 
-    # Levanter has two kinds of data loaders: sharded and replicated. Replicated is simpler and allows for
-    # single pass training. Sharded only loads a subset of the data on each device, and is more efficient for large
-    # datasets. We use replicated here since the dataset is small.
-    loader = trainer.replicated_loader(train_dataset, trainer.TrainBatch)
-    loader = non_caching_cycle(loader)
+        # Levanter has two kinds of data loaders: sharded and replicated. Replicated is simpler and allows for
+        # single pass training. Sharded only loads a subset of the data on each device, and is more efficient for large
+        # datasets. We use replicated here since the dataset is small.
+        loader = trainer.replicated_loader(train_dataset, trainer.TrainBatch)
+        loader = non_caching_cycle(loader)
 
-    if state.step != 0:
-        logger.info(f"Resuming training from step {state.step}")
-        for i in range(state.step):
-            next(loader)  # type: ignore
+        if state.step != 0:
+            logger.info(f"Resuming training from step {state.step}")
+            for i in range(state.step):
+                next(loader)  # type: ignore
 
-    # Save HF PEFT checkpoints periodically (and at the end of training), which is just the lora weights
-    if config.hf_save_path is not None:
-        full_save_path = os.path.join(config.hf_save_path, trainer.run_id)
-        trainer.add_hook(
-            save_peft_checkpoint_callback(
-                full_save_path, config.lora, config.model_name_or_path, tokenizer, config.hf_upload
-            ),
-            every=config.hf_save_steps,
-        )
-
-    # Save merged HF checkpoints if requested
-    if config.merged_hf_save_path is not None:
-        full_save_path = os.path.join(config.merged_hf_save_path, trainer.run_id)
-        trainer.add_hook(
-            save_merged_hf_checkpoint_callback(full_save_path, converter, config.merged_hf_upload),
-            every=config.hf_save_steps,
-        )
-
-    trainer.train(state, loader)
-=======
-        # end major difference from Alpaca
-
-        with Trainer(config.trainer, optimizer, compute_loss, is_trainable=lora_param_filter) as trainer:
-            state = trainer.initial_state(training_key, model=model)
-
-            # log some info about the model
-            all_param_count = parameter_count(state.model)
-            just_lora_params = parameter_count(trainer.trainable_params_only(state.model))
-
-            levanter.tracker.log_summary(
-                {
-                    "parameter_count": all_param_count,
-                    "trainable_parameter_count": just_lora_params,
-                    "fraction_trainable": just_lora_params * 1.0 / all_param_count,
-                }
+        # Save HF PEFT checkpoints periodically (and at the end of training), which is just the lora weights
+        if config.hf_save_path is not None:
+            full_save_path = os.path.join(config.hf_save_path, trainer.run_id)
+            trainer.add_hook(
+                save_peft_checkpoint_callback(
+                    full_save_path, config.lora, config.model_name_or_path, tokenizer, config.hf_upload
+                ),
+                every=config.hf_save_steps,
             )
 
-            logger.info(f"Total parameter count: {all_param_count}")
-            logger.info(f"Trainable parameter count: {just_lora_params}")
-            logger.info(f"Fraction of parameters that are trainable: {just_lora_params * 1.0 / all_param_count%.3}")
+        # Save merged HF checkpoints if requested
+        if config.merged_hf_save_path is not None:
+            full_save_path = os.path.join(config.merged_hf_save_path, trainer.run_id)
+            trainer.add_hook(
+                save_merged_hf_checkpoint_callback(full_save_path, converter, config.merged_hf_upload),
+                every=config.hf_save_steps,
+            )
 
-            # Levanter has two kinds of data loaders: sharded and replicated. Replicated is simpler and allows for
-            # single pass training. Sharded only loads a subset of the data on each device, and is more efficient for large
-            # datasets. We use replicated here since the dataset is small.
-            loader = trainer.replicated_loader(train_dataset, trainer.TrainBatch)
-            loader = non_caching_cycle(loader)
-
-            if state.step != 0:
-                logger.info(f"Resuming training from step {state.step}")
-                for i in range(state.step):
-                    next(loader)  # type: ignore
-
-            # Save HF PEFT checkpoints periodically (and at the end of training), which is just the lora weights
-            if config.hf_save_path is not None:
-                full_save_path = os.path.join(config.hf_save_path, trainer.run_id)
-                trainer.add_hook(
-                    save_peft_checkpoint_callback(
-                        full_save_path, config.lora, config.model_name_or_path, tokenizer, config.hf_upload
-                    ),
-                    every=config.hf_save_steps,
-                )
-
-            # Save merged HF checkpoints if requested
-            if config.merged_hf_save_path is not None:
-                full_save_path = os.path.join(config.merged_hf_save_path, trainer.run_id)
-                trainer.add_hook(
-                    save_merged_hf_checkpoint_callback(full_save_path, converter, config.merged_hf_upload),
-                    every=config.hf_save_steps,
-                )
-
-            trainer.train(state, loader)
->>>>>>> 0b8b6e9d
+        trainer.train(state, loader)
 
 
 if __name__ == "__main__":
