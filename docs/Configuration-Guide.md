# In-Depth Configuration

This page gives an overview of the various settings you can use to customize a training run.

We use [Draccus](https://github.com/dlwh/draccus) for configuration. Draccus is yet-another yaml-to-dataclass library
that uses both dataclasses to generate yaml and argparse to parse command line arguments.

Typically, your config data class will look something like this:

```python
@dataclass
class TrainLmConfig:
    data: LMDatasetConfig = field(default_factory=LMDatasetConfig)
    trainer: TrainerConfig = field(default_factory=TrainerConfig)
    model: LmConfig = field(default_factory=Gpt2Config)
    optimizer: OptimizerConfig = field(default_factory=AdamConfig)
```

Your training run will typically be associated with a single config file. For instance, you might have a file
`my-run.yaml` that looks like this:

```yaml
data:
    train_urls:
      - "gs://my_bucket/openwebtext-sharded/openwebtext_train.{1..128}-of-128.jsonl.gz"
    validation_urls:
      - "gs://my_bucket/openwebtext-sharded/openwebtext_val.{1..8}-of-8.jsonl.gz"
    cache_dir: "gs://my_bucket/tokenized/openwebtext_2/"
model:
  type: gpt2
  hidden_dim: 768
  num_heads: 12
  num_layers: 12
  seq_len: 1024
  gradient_checkpointing: true
  scale_attn_by_inverse_layer_idx: true
trainer:
  tracker:
    type: wandb
    project: "levanter"
    tags: [ "openwebtext", "gpt2"]

  mp: p=f32,c=bfloat16
  model_axis_size: 1
  per_device_parallelism: 4

  train_batch_size: 512
optimizer:
  learning_rate: 6E-4
  weight_decay: 0.1
  min_lr_ratio: 0.1
```

### Including Other Config Files

Draccus supports inclusion of config files via the `!include` special syntax. For instance, this:

```yaml
# my-run.yaml
data: !include data.yaml
trainer:
    num_train_steps: 1000000

# data.yaml
train_urls:
    - "gs://my_bucket/openwebtext-sharded/openwebtext_train.{1..128}-of-128.jsonl.gz"
validation_urls:
    -  "gs://my_bucket/openwebtext-sharded/openwebtext_val.{1..8}-of-8.jsonl.gz"
cache_dir: "gs://my_bucket/tokenized/openwebtext_2/"
```

will expand to:

```yaml
data:
    train_urls:
        - "gs://my_bucket/openwebtext-sharded/openwebtext_train.{1..128}-of-128.jsonl.gz"
    validation_urls:
        - "gs://my_bucket/openwebtext-sharded/openwebtext_val.{1..8}-of-8.jsonl.gz"
    cache_dir: "gs://my_bucket/tokenized/openwebtext_2/"
trainer:
    num_train_steps: 1000000
```

The inclusion path is always relative to the config file. Unfortunately, we don't (can't) support inclusion
at the top level.

## Trainer and TrainerConfig

The [levanter.trainer.Trainer][] class is governed by the [levanter.trainer.TrainerConfig][] dataclass.

Trainer has a lot of stuff in it. We highlight some of them in the following sections.

The following table lists some of the parameters that you might want to change.

### Core Training Loop Configuration

| Parameter                      | Description                                                         | Default                                                   |
|--------------------------------|---------------------------------------------------------------------|-----------------------------------------------------------|
| `seed`                         | The random seed                                                     | 0                                                         |
| `num_train_steps`              | The number of training steps to run                                 | 400,000                                                   |
| `train_batch_size`             | The batch size                                                      | 32                                                        |
| `per_device_train_parallelism` | Number of examples to process on each device during training        | `train_batch_size / (num_accelerators * model_axis_size)` |
| `per_device_eval_parallelism`  | Number of examples to process on each device during eval            | `per_device_train_parallelism`                            |
| `steps_per_eval`               | How often to evaluate the model during training                     | 1,000                                                     |
| `max_eval_batches`             | How many batches to evaluate during each evaluation                 | `None` (meaning all)                                      |
| `mp`                           | Mixed Precision policy using [jmp](https://github.com/deepmind/jmp) | `f32` (full precision)                                    |

### Logging and Reporting

| Parameter      | Description                                                                   | Default |
|----------------|-------------------------------------------------------------------------------|---------|
| `log_dir`      | Where to save logs (python logger). `$run_id` will be appended                | `logs/` |
| `run_base_dir` | where to save run artifacts. not really used much. `$run_id` will be appended | `runs/` |



### Partitioning / FSDP

Sharding in Levanter is done with axis mappings, which specify how to map logical axes (e.g. "batch") to physical axes in the JAX device mesh.
(See the [Haliax Scaling Tutorial](https://colab.research.google.com/drive/1QX4yH3zRFF3Xiibf1aahETcSQ5nbcUMz?authuser=1#scrollTo=lFZOnJD7QtZm&uniqifier=2)
for a more detailed explanation of axis mappings.) Levanter's Trainer uses two axis mappings:  `parameter_axis_resources` and `compute_axis_resources`.
`parameter_axis_resources` specifies how to shard the model parameters and optimizer state: basically how the model is sharded "at rest",
while the `compute_axis_resources` specifies how to shard the model during computation.

`TrainerConfig` allows you to specify these axis mappings in two ways, with a "basic" mode that has
reasonable defaults and an "advanced" mode that gives you more control.

#### Basic Mode

| Parameter              | Description                                                                  | Default   |
|------------------------|------------------------------------------------------------------------------|-----------|
| `batch_axis`           | The axis to shard the batch over, for distributed data parallelism           | `"batch"` |
| `fsdp_axis`            | The axis or axes to shard the model over, for Fully Sharded Data Parallelism | `"embed"` |
| `tensor_parallel_axes` | The axis or axes to shard the model over, for Tensor Parallelism             | `None`    |
| `model_axis_size`      | How many devices for tensor parallelism                                      | `1`       |

#### Advanced Mode

| Parameter                  | Description                                                          | Default |
|----------------------------|----------------------------------------------------------------------|---------|
| `axis_resources`           | Mapping from logical axis to physical axis shared by both mappings   | --      |
| `parameter_axis_resources` | Mapping from logical axis to physical axis for the parameter mapping | --      |
| `compute_axis_resources`   | Mapping from logical axis to physical axis for the compute mapping   | --      |
| `model_axis_size`          | How many devices for tensor parallelism                              | `1`     |

### Checkpointing and Initialization

See also [Checkpointer](#checkpointer).

| Parameter                    | Description                                       | Default                                    |
|------------------------------|---------------------------------------------------|--------------------------------------------|
| `load_checkpoint`            | Whether to load checkpoint from `base_path`       | `None`: load if possible, but don't error. |
| `load_checkpoint_path`       | Path to load checkpoint from. May be a parent     | `checkpointer.base_path`                   |
| `initialize_from`            | Path to initialize model from. May be a parent    | `None`                                     |
| `checkpointer.base_path`     | Base path to save checkpoints to                  | `checkpoints/${run_id}`                    |
| `checkpointer.save_interval` | How often to save checkpoints (time)              | 15 minutes                                 |
| `checkpointer.keep`          | How often to keep checkpoints (steps). See below. | 10000 steps                                |

#### Checkpointer Save Policy

The checkpointer logic has two kinds of checkpoints:

* **time-based checkpoints**: **temporary** checkpoints that are saved every `save_interval` minutes. The previous time-based checkpoint is deleted when a new one is saved.
* **step-based checkpoints**: **permanent** checkpoints that are saved according to a policy. These checkpoints are never deleted.

Step-based checkpoint configuration looks like this:
```yaml
checkpointer:
  keep:
    - every: 1000  # steps
      until: 10000 # step
    - every: 5000  # steps
      until: 40000 # step
    - every: 10000
```

This policy will save permanent checkpoints every 1,000 steps until 10,000 steps, then every 5,000 steps until 40,000 steps, then every 10,000 steps.
The default step-based checkpoint policy is to save a checkpoint every 10,000 steps.



## Trackers and Logging


We mostly use [W&B](https://wandb.ai/site) for tracking values and other metadata about a run. However, we also support
Tensorboard and a few other trackers. You can also use multiple trackers at once, or even write your own.
See  [Trackers](dev/Trackers.md) for more information.

### W&B

Wandb is the default tracker and is installed by default. To use it, you can configure it in your config file:

```yaml
trainer:
    tracker:
        type: wandb
        project: my-project
        entity: my-entity
```

Because wandb is the default, you can also just do:

```yaml
trainer:
    tracker:
      project: my-project
      entity: my-entity
```



| Parameter      | Description                                    | Default                    |
|----------------|------------------------------------------------|----------------------------|
| entity         | The wandb entity to use.                       | your default entity        |
| project        | The wandb project to use.                      | wandb's default            |
| tags           | Tags to add to the run.                        | `[]`                       |
| id             | Unique run id                                  | wandb's autogenerated id   |
| name           | The name of the run.                           | wandb's autogenerated name |
| save_code      | Whether to save the code to wandb.             | `True`                     |
| save_xla_dumps | Whether to save XLA compiler outputs to wandb. | `False`                    |


Notes:

* WandB's code saving logic isn't very good for our use case, so we have our own. We automatically sniff out the git repo
of your main script.
* `save_xla_dumps` is useful for debugging XLA compilation issues. It tends to dump a lot of stuff, so we don't save it by default.
To use it, you must also set the right environment variables. Something like `XLA_FLAGS="--xla_dump_to=/tmp/output_folder/xla_dumps --xla_dump_hlo_pass_re=.*`.
We will automatically parse out the env variable.

### Tensorboard

Tensorboard is also supported. To use it, you can configure it in your config file:

```yaml
trainer:
    tracker:
        type: tensorboard
        logdir: logs
```

### Multiple Trackers

In some cases, you may want to use multiple trackers at once.
For example, you may want to use both W&B and Tensorboard.

To do this, you can use the [levanter.tracker.tracker.CompositeTracker][] class, or, if using a config file, you
can specify multiple trackers:

```yaml
trainer:
  tracker:
    - type: wandb
      project: my-project
      entity: my-entity
    - type: tensorboard
      logdir: logs
```

## Ray Config

Levanter will by default automatically start a Ray cluster with all
the machines being used for training. This is useful for distributed
preprocessing. You can disable this behavior using `auto_start_cluster: false`.


| Parameter            | Description                                                             | Default |
|----------------------|-------------------------------------------------------------------------|---------|
| `address`            | The address of the Ray cluster to connect to.                           | `None`  |
| `start_workers`      | Whether to start Ray workers. If `False`, you must start them yourself. | `True`  |
| `auto_start_cluster` | Whether to start a Ray cluster automatically.                           | `True`  |


## Distributed Config

JAX can automatically sniff out clusters in SLURM and TPU environments.
If you're not using SLURM or TPUs, you can specify the cluster manually using this config.

**Don't use this on TPU, and possibly not on SLURM either.**

| Parameter             | Description                                                               | Default                 |
|-----------------------|---------------------------------------------------------------------------|-------------------------|
| `coordinator_address` | The address of the coordinator. If `None`, we'll use the default address. | `None`                  |
| `num_processes`       | The number of processes in the cluster.                                   | `None`                  |
| `process_id`          | The process id of this process.                                           | `None`                  |
| `local_device_ids`    | The local device ids of this process.                                     | ${CUDA_VISIBLE_DEVICES} |



## Optimizer

<<<<<<< HEAD
[levanter.optimizer.OptimizerConfig][] is a dataclass that specifies the optimizer configuration. It has the following fields:
=======
[levanter.optim.OptimizerConfig][] is a dataclass that specifies the optimizer configuration. It has the following fields:
>>>>>>> 3625a69d

| Parameter       | Description                                                       | Default  |
|-----------------|-------------------------------------------------------------------|----------|
| `learning_rate` | The learning rate.                                                | `1e-4`   |
| `weight_decay`  | The weight decay.                                                 | `0.0`    |
| `beta1`         | The beta1 parameter for Adam.                                     | `0.9`    |
| `beta2`         | The beta2 parameter for Adam.                                     | `0.999`  |
| `epsilon`       | The epsilon parameter for Adam.                                   | `1e-8`   |
| `max_grad_norm` | The maximum gradient norm (for clipping).                         | `1.0`    |
| `min_lr_ratio`  | The minimum learning rate ratio.                                  | `0.0`    |
| `warmup_ratio`  | The warmup ratio. Fraction of total steps to warmup               | `0.01`   |
| `lr_schedule`   | The learning rate schedule. One of `constant`, `cosine`, `linear` | `cosine` |


## LM Model Config

[levanter.models.lm_model.LmConfig][] is a Draccus "choice class" that acts as a base class for all autoregressive
language models in Levanter. You typically will specify a kind of model by using the `type` field, which is a string
that specifies the kind of model. For instance, `type: gpt2` will use the [levanter.models.gpt2.Gpt2Config][] class,
while `type: llama` will use the [levanter.models.llama.LlamaConfig][] class.

We won't go into detail here. You can see the auto-generated docs below.


## Auto-generated Documentation

### Trainer

::: levanter.trainer.TrainerConfig

::: levanter.trainer.Trainer

### Checkpointer

::: levanter.checkpoint.CheckpointerConfig

::: levanter.checkpoint.Checkpointer

### Trackers and Metrics

See also [Trackers](dev/Trackers.md) for more information. Basic configuration is shown below.

#### Single Tracker

```yaml
trainer:
  tracker:
    type: wandb
    project: my-project
    entity: my-entity
```



::: levanter.tracker.wandb.WandbConfig

::: levanter.tracker.tensorboard.TensorboardConfig


### Distributed and Ray

::: levanter.distributed.DistributedConfig

::: levanter.distributed.RayConfig

### Optimizer

::: levanter.optim.OptimizerConfig

### LM Model

::: levanter.models.lm_model.LmConfig

::: levanter.models.gpt2.Gpt2Config

::: levanter.models.llama.LlamaConfig

::: levanter.models.mpt.MptConfig<|MERGE_RESOLUTION|>--- conflicted
+++ resolved
@@ -290,11 +290,7 @@
 
 ## Optimizer
 
-<<<<<<< HEAD
-[levanter.optimizer.OptimizerConfig][] is a dataclass that specifies the optimizer configuration. It has the following fields:
-=======
 [levanter.optim.OptimizerConfig][] is a dataclass that specifies the optimizer configuration. It has the following fields:
->>>>>>> 3625a69d
 
 | Parameter       | Description                                                       | Default  |
 |-----------------|-------------------------------------------------------------------|----------|
