--- conflicted
+++ resolved
@@ -39,10 +39,6 @@
 CMD="$GCLOUD_CMD tpus tpu-vm create $VM_NAME \
   --zone=$ZONE \
   --accelerator-type=$TYPE \
-<<<<<<< HEAD
-  --version=$VM_IMAGE
-"
-=======
   --version=$VM_IMAGE"
 
 # if network isn't 'default', set it
@@ -50,7 +46,6 @@
   CMD="$CMD --network=$NETWORK"
 fi
 
->>>>>>> e8278643
 if [ "$PREEMPTIBLE" = true ]; then
   CMD="$CMD --preemptible"
 fi
